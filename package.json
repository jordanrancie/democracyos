{
  "name": "DemocracyOS",
  "version": "0.17.4",
  "description": "An online space for deliberation and voting on political proposals. The software aims to stimulate better arguments and come to better rulings.",
  "homepage": "http://www.democracyos.org/",
  "keywords": [
    "democracy",
    "democracyos",
    "liquid democracy",
    "partido de la red",
    "democracia en red",
    "net democracy",
    "net party",
    "online democracy",
    "web democracy",
    "change the tool"
  ],
  "author": "Democracia en Red <speak@democracyos.org>",
  "contributors": [
    {
      "name": "Cristian Douce",
      "email": "cristian@gravityonmars.com"
    },
    {
      "name": "Ricardo Rauch",
      "email": "ricardo@gravityonmars.com"
    },
    {
      "name": "Guido Vilariño",
      "email": "guido@democraciaenred.org"
    },
    {
      "name": "Sacha Lifszyc",
      "email": "sacha@democraciaenred.org"
    },
    {
      "name": "José Fresco",
      "email": "josemariafresco@gmail.com"
    },
    {
      "name": "Mariano Vicente",
      "email": "m.vicent@gmail.com"
    },
    {
      "name": "Matías Lescano",
      "email": "matiasj.lescano@gmail.com"
    }
  ],
  "repository": {
    "type": "git",
    "url": "git://github.com/DemocracyOS/app.git"
  },
  "dependencies": {
    "Snap.js": "git://github.com/jfresco/Snap.js.git#add/package-json",
    "assert": "1.3.0",
    "babelify": "^6.0.2",
    "batch": "~0.5.2",
    "bowser": "0.7.2",
    "brfs": "1.4.0",
    "browserify": "^9.0.8",
    "bus": "0.1.0",
    "change-case": "^2.3.0",
    "chart.js": "1.0.2",
    "co-prompt": "~1.0.0",
    "commander": "~2.0.0",
    "component": "1.0.0",
    "component-closest": "0.1.4",
    "component-cookie": "^1.1.1",
    "component-dom": "1.0.8",
<<<<<<< HEAD
    "component-empty": "0.0.1",
=======
>>>>>>> 418af356
    "component-spin": "0.1.1",
    "component-tip": "git://github.com/slifszyc/tip",
    "component-type": "^1.1.0",
    "confirmation-component": "git://github.com/slifszyc/confirmation",
    "cookie-parser": "1.3.3",
    "cors": "2.5.3",
    "datepicker": "git://github.com/slifszyc/datepicker",
    "debug": "^2.1.3",
    "del": "1.1.1",
    "democracyos-db": "0.0.1",
    "democracyos-video-url-inspector": "^1.0.2",
    "diacritics": "1.2.1",
    "domify": "^1.3.3",
    "eslint": "0.22.1",
    "express": "~3.4.7",
    "express-sslify": "0.1.1",
    "fb-signed-parser": "0.0.3",
    "ga": "git://github.com/jfresco/ga.git#add/package-json",
    "get-form-data": "1.2.2",
    "gulp": "^3.8.11",
    "gulp-add-src": "0.2.0",
    "gulp-concat-css": "2.2.0",
    "gulp-eslint": "0.13.0",
    "gulp-if": "1.2.5",
    "gulp-livereload": "3.8.0",
    "gulp-minify-css": "1.1.0",
    "gulp-sourcemaps": "^1.5.2",
    "gulp-stylint": "1.1.2",
    "gulp-stylus": "2.0.1",
    "gulp-uglify": "^1.2.0",
    "gulp-util": "3.0.4",
    "headroom.js": "git://github.com/WickyNilliams/headroom.js.git#master",
    "http-auth": "1.3.0",
    "inserted": "0.0.4",
    "jade": "^1.9.2",
    "jadeify": "^4.2.0",
    "jwt-simple": "0.2.0",
    "list.js": "git://github.com/slifszyc/list.js",
    "loading-lock": "git://github.com/slifszyc/loading-lock",
    "locale": "0.0.20",
    "markdownify": "0.1.0",
    "marked": "~0.2.9",
    "merge": "^1.2.0",
    "mkdirp": "^0.5.0",
    "moment": "2.9.0",
    "mongoose": "3.8.24",
    "mongoose-gravatar": "0.3.0",
    "mongoose-validators": "^0.1.0",
    "mongoose-voting": "0.1.1",
    "mout": "^0.11.0",
    "nanomodal": "5.1.1",
    "node-path": "0.0.3",
    "notifier-client": "^0.3.1",
    "nowww": "~1.1.2",
    "page": "1.3.7",
    "passport": "~0.1.17",
    "passport-facebook": "2.0.x",
    "passport-local": "~0.1.6",
    "passport-local-mongoose": "~0.2.4",
    "qs": "2.4.1",
    "quill": "git://github.com/DemocracyOS/quill",
    "removed": "0.0.5",
    "side-comments": "git://github.com/DemocracyOS/side-comments#master",
    "store": "1.3.17",
    "stringify": "3.1.0",
    "strip": "0.0.7",
    "stylus": "0.48.1",
    "superagent": "^1.2.0",
    "t-component": "^1.0.0",
    "through2-concurrent": "1.0.0",
    "timeago": "git://github.com/jfresco/timeago.git#master",
    "toggle": "git://github.com/slifszyc/toggle",
    "toggle-parent": "git://github.com/jfresco/toggle-parent.git#fix/npm-dependencies",
    "transliteration": "~0.1.1",
    "trim-html": "0.1.7",
    "truncate": "1.0.4",
    "type-component": "0.0.1",
    "verigy": "2.0.1",
    "vinyl-buffer": "^1.0.0",
    "vinyl-source-stream": "^1.1.0",
    "watchify": "3.2.1",
    "wrap": "git://github.com/jfresco/wrap#master",
    "xss": "0.x",
    "yargs": "3.9.1"
  },
  "devDependencies": {
    "nomnom": "^1.8.1",
    "arr-diff": "^1.0.1",
    "json-file-plus": "^3.0.0",
    "google-translate": "^0.1.8"
  },
  "main": "pdr",
  "engines": {
    "node": "0.12.4",
    "npm": "2.10.1"
  },
  "browserify": {
    "transform": [
      "jadeify"
    ]
  },
  "scripts": {
    "start": "NODE_PATH=. node index.js",
    "build": "gulp build",
    "watch": "gulp watch",
    "clean": "gulp clean"
  }
}<|MERGE_RESOLUTION|>--- conflicted
+++ resolved
@@ -67,10 +67,6 @@
     "component-closest": "0.1.4",
     "component-cookie": "^1.1.1",
     "component-dom": "1.0.8",
-<<<<<<< HEAD
-    "component-empty": "0.0.1",
-=======
->>>>>>> 418af356
     "component-spin": "0.1.1",
     "component-tip": "git://github.com/slifszyc/tip",
     "component-type": "^1.1.0",
