{
  "name": "DemocracyOS",
  "version": "0.1.0",
  "description": "An online space for deliberation and voting on political proposals. The software aims to stimulate better arguments and come to better rulings.",
  "homepage": "http://democraciaenred.herokuapp.com/",
  "keywords": [
    "democracy",
    "liquid democracy",
    "partido de la red",
    "democracia en red"
  ],
  "author": "Partido De La Red <cristian@partidodelared.org>",
  "contributors": [
    {
      "name": "Cristian Douce",
      "email": "cristian@partidodelared.org"
    },
    {
      "name": "Ricardo Rauch",
      "email": "ricardo@gravityonmars.com"
    }
  ],
  "repository": {
    "type": "git",
    "url": ""
  },
  "dependencies": {
<<<<<<< HEAD
    "express": "~3.4.6",
    "jade": "*",
    "mongoose": "*",
=======
    "express": "~3.4.7",
    "jade": "~0.35.0",
    "mongoose": "~3.8.3",
>>>>>>> 602ca039
    "mongoose-voting": "0.1.1",
    "connect-mongo": "~0.4.0",
    "debug": "~0.7.4",
    "nowww": "~1.1.2",
    "component": "~0.18.0",
    "component-builder": "~0.10.0",
    "string-to-js": "0.0.1",
    "passport": "~0.1.17",
    "passport-local": "~0.1.6",
    "passport-local-mongoose": "~0.2.4",
    "http-auth": "1.3.0",
    "nodemailer": "~0.6.0",
    "mandrill-api": "~1.0.37",
    "imap": "~0.8.7",
    "marked": "~0.2.9",
    "commander": "~2.0.0",
    "co-prompt": "~1.0.0",
    "truncate": "~1.0.2",
    "t-component": "cristiandouce/t#chained-tokens",
    "type-component": "0.0.1",
    "merge-util": "0.0.1",
    "node-path": "0.0.3"
  },
  "devDependencies": {},
  "main": "pdr",
  "engines": {
    "node": "0.10.x",
    "npm": "1.3.x"
  },
  "scripts": {
    "test": ""
  }
}<|MERGE_RESOLUTION|>--- conflicted
+++ resolved
@@ -10,30 +10,21 @@
     "democracia en red"
   ],
   "author": "Partido De La Red <cristian@partidodelared.org>",
-  "contributors": [
-    {
-      "name": "Cristian Douce",
-      "email": "cristian@partidodelared.org"
-    },
-    {
-      "name": "Ricardo Rauch",
-      "email": "ricardo@gravityonmars.com"
-    }
-  ],
+  "contributors": [{
+    "name": "Cristian Douce",
+    "email": "cristian@partidodelared.org"
+  }, {
+    "name": "Ricardo Rauch",
+    "email": "ricardo@gravityonmars.com"
+  }],
   "repository": {
     "type": "git",
     "url": ""
   },
   "dependencies": {
-<<<<<<< HEAD
-    "express": "~3.4.6",
-    "jade": "*",
-    "mongoose": "*",
-=======
     "express": "~3.4.7",
     "jade": "~0.35.0",
     "mongoose": "~3.8.3",
->>>>>>> 602ca039
     "mongoose-voting": "0.1.1",
     "connect-mongo": "~0.4.0",
     "debug": "~0.7.4",
