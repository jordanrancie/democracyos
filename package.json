--- conflicted
+++ resolved
@@ -73,11 +73,7 @@
     "mkdirp": "0.5.0",
     "moment": "2.9.0",
     "mongoose": "3.8.24",
-<<<<<<< HEAD
-    "mongoose-gravatar": "~0.2.1",
-=======
     "mongoose-gravatar": "0.3.0",
->>>>>>> 13ed28e0
     "mongoose-voting": "0.1.1",
     "node-path": "0.0.3",
     "nomnom": "^1.8.1",
