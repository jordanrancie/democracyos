--- conflicted
+++ resolved
@@ -40,11 +40,7 @@
     "passport-local-mongoose": "~0.2.4",
     "passport-facebook": "~0.1.5",
     "passport-twitter": "~0.1.5",
-<<<<<<< HEAD
-    "http-auth": "~2.0.1",
-=======
     "http-auth": "~2.0.4",
->>>>>>> 91911399
     "nodemailer": "*",
     "mandrill-api": "*",
     "imap": "*",
