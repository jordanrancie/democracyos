--- conflicted
+++ resolved
@@ -80,14 +80,11 @@
     "confirmation-component": "git://github.com/slifszyc/confirmation",
     "express": "~3.4.7",
     "express-sslify": "0.1.1",
-<<<<<<< HEAD
     "ga": "git://github.com/jfresco/ga.git#add/package-json",
     "gulp": "^3.8.11",
     "gulp-sourcemaps": "^1.5.2",
     "gulp-uglify": "^1.2.0",
-=======
     "fb-signed-parser": "0.0.3",
->>>>>>> 3b4ce00f
     "http-auth": "1.3.0",
     "imap": "~0.8.7",
     "inserted": "0.0.4",
