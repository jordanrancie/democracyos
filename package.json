--- conflicted
+++ resolved
@@ -73,11 +73,8 @@
     "mkdirp": "0.5.0",
     "builder-jade": "1.0.1",
     "stylus": "0.48.1",
-<<<<<<< HEAD
+    "notifier-client": "0.1.0"
     "bowser": "0.7.2"
-=======
-    "notifier-client": "0.1.0"
->>>>>>> 1fb41221
   },
   "devDependencies": {},
   "main": "pdr",
