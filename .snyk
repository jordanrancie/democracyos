# Snyk (https://snyk.io) policy file, patches or ignores known vulnerabilities.
version: v1.7.0
ignore: {}
# patches apply the minimum changes required to fix a vulnerability
patch:
  'npm:marked:20170112':
    - marked:
        patched: '2017-02-10T14:39:51.125Z'
    - markdownify > marked:
        patched: '2017-02-10T14:39:51.125Z'
  'npm:minimatch:20160620':
    - gulp-add-src > vinyl-fs > glob-watcher > gaze > globule > minimatch:
        patched: '2017-04-19T13:08:05.712Z'
    - gulp > vinyl-fs > glob-stream > minimatch:
        patched: '2017-04-19T13:08:05.712Z'
    - gulp > vinyl-fs > glob-stream > glob > minimatch:
        patched: '2017-04-19T13:08:05.712Z'
    - gulp-add-src > vinyl-fs > glob-stream > glob > minimatch:
        patched: '2017-04-19T13:08:05.712Z'
    - democracyos-confirmation > stringify > html-minifier > cli > glob > minimatch:
        patched: '2017-04-19T13:08:05.712Z'
    - democracyos-datepicker > democracyos-popover > stringify > html-minifier > cli > glob > minimatch:
        patched: '2017-04-19T13:08:05.712Z'
    - democracyos-confirmation > dialog-component > stringify > html-minifier > cli > glob > minimatch:
        patched: '2017-04-19T13:08:05.712Z'
    - democracyos-tip > stringify > html-minifier > cli > glob > minimatch:
        patched: '2017-04-19T13:08:05.712Z'
    - democracyos-datepicker > democracyos-popover > democracyos-tip > stringify > html-minifier > cli > glob > minimatch:
        patched: '2017-04-19T13:08:05.712Z'
    - democracyos-toggle > stringify > html-minifier > cli > glob > minimatch:
        patched: '2017-04-19T13:08:05.712Z'
    - democracyos-confirmation > dialog-component > overlay-component > stringify > html-minifier > cli > glob > minimatch:
        patched: '2017-04-19T13:08:05.712Z'
    - democracyos-quill > stringify > html-minifier > cli > glob > minimatch:
        patched: '2017-04-19T13:08:05.712Z'
    - gulp > vinyl-fs > glob-watcher > gaze > globule > minimatch:
        patched: '2017-04-19T13:08:05.712Z'
    - gulp-add-src > vinyl-fs > glob-stream > minimatch:
        patched: '2017-04-19T13:08:05.712Z'
    - gulp > vinyl-fs > glob-watcher > gaze > globule > glob > minimatch:
        patched: '2017-04-19T13:08:05.712Z'
    - gulp-add-src > vinyl-fs > glob-watcher > gaze > globule > glob > minimatch:
        patched: '2017-04-19T13:08:05.712Z'
  'npm:uglify-js:20151024':
    - democracyos-quill > stringify > html-minifier > uglify-js:
        patched: '2017-04-19T13:08:05.712Z'
    - jade > transformers > uglify-js:
        patched: '2017-04-19T13:08:05.712Z'
    - democracyos-confirmation > stringify > html-minifier > uglify-js:
        patched: '2017-04-19T13:08:05.712Z'
    - democracyos-datepicker > democracyos-popover > stringify > html-minifier > uglify-js:
        patched: '2017-04-19T13:08:05.712Z'
    - democracyos-confirmation > dialog-component > overlay-component > stringify > html-minifier > uglify-js:
        patched: '2017-04-19T13:08:05.712Z'
    - democracyos-tip > stringify > html-minifier > uglify-js:
        patched: '2017-04-19T13:08:05.712Z'
    - democracyos-datepicker > democracyos-popover > democracyos-tip > stringify > html-minifier > uglify-js:
        patched: '2017-04-19T13:08:05.712Z'
    - democracyos-toggle > stringify > html-minifier > uglify-js:
        patched: '2017-04-19T13:08:05.712Z'
    - democracyos-confirmation > dialog-component > stringify > html-minifier > uglify-js:
        patched: '2017-04-19T13:08:05.712Z'
  'npm:ms:20170412':
<<<<<<< HEAD
    - compression > debug > ms:
        patched: '2017-05-23T23:54:28.630Z'
=======
    - mongoose > ms:
        patched: '2017-05-23T04:32:26.626Z'
    - migrate-mongoose > mongoose > ms:
        patched: '2017-05-23T04:32:26.626Z'
    - compression > debug > ms:
        patched: '2017-05-23T04:32:26.626Z'
    - mongoose > mquery > debug > ms:
        patched: '2017-05-23T04:32:26.626Z'
    - migrate-mongoose > mongoose > mquery > debug > ms:
        patched: '2017-05-23T04:32:26.626Z'
>>>>>>> 55f16015
<|MERGE_RESOLUTION|>--- conflicted
+++ resolved
@@ -61,10 +61,6 @@
     - democracyos-confirmation > dialog-component > stringify > html-minifier > uglify-js:
         patched: '2017-04-19T13:08:05.712Z'
   'npm:ms:20170412':
-<<<<<<< HEAD
-    - compression > debug > ms:
-        patched: '2017-05-23T23:54:28.630Z'
-=======
     - mongoose > ms:
         patched: '2017-05-23T04:32:26.626Z'
     - migrate-mongoose > mongoose > ms:
@@ -74,5 +70,4 @@
     - mongoose > mquery > debug > ms:
         patched: '2017-05-23T04:32:26.626Z'
     - migrate-mongoose > mongoose > mquery > debug > ms:
-        patched: '2017-05-23T04:32:26.626Z'
->>>>>>> 55f16015
+        patched: '2017-05-23T04:32:26.626Z'