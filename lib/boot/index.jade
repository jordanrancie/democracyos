!!! 5
html(lang='en')
  head
    //                                                      
    //   Basic Page Needs                                   
    //   ================================================== 
<<<<<<< HEAD
    title= t('DemocracyOS')
=======
    title Partido de la Red
>>>>>>> a9987a66
    meta(charset='utf-8')
    meta(name='description', content='')
    meta(name='author', content='')
    
    //                                                      
    //   Mobile Specific Metas                              
    //   ================================================== 
    meta(name='viewport', content='width=device-width, initial-scale=1.0')
    
    //                                                      
    //   CSS                                                
    //   ================================================== 

    // Boostrap Complete
    link(rel='stylesheet', href='//netdna.bootstrapcdn.com/bootstrap/3.0.0-rc1/css/bootstrap.min.css')

    // Application Styles
    link(rel='stylesheet', href='/app.css')
 
    // HTML5 shim, for IE6-8 support of HTML5 elements
    //if lt IE 9
      script(src='http://html5shim.googlecode.com/svn/trunk/html5.js')

    // fav and touch icons
    link(rel="icon", type="image/x-icon", href="/favicon.ico")

    script(type='text/javascript', src='//use.typekit.net/wva0yvr.js')
    script.
      try{Typekit.load();}catch(e){}


    script.
      // Get rid of the Facebook residue hash in the URI
      // Must be done in JS cuz hash only exists client-side
      // IE and Chrome version of the hack
      if (String(window.location.hash).substring(0,1) == "#") {
        window.location.hash = "";
        window.location.href=window.location.href.slice(0, -1);
      }
      // Firefox version of the hack
      if (String(location.hash).substring(0,1) == "#") {
        location.hash = "";
        location.href=location.href.substring(0,location.href.length-3);
      }

  body
    // Start of `Page Content`
    header.app-header
      h1#logo
<<<<<<< HEAD
        a(href='/')= t('DemocracyOS Beta')
=======
        a(href='/') Partido de la Red Beta
>>>>>>> a9987a66
      .user-nav.btn-group
        - if (locals.citizen)
          a.btn.profile(href='#', data-toggle="dropdown").dropdown-toggle
              img(src=citizen.avatar)
              span.caret
          ul.dropdown-menu
              li
<<<<<<< HEAD
                a.logout(href='/logout')= t('Logout')
        - else
          a(href='/auth/facebook').login= t('Login')
=======
                a(href="/logout").logout Logout
        - else
          a(href='/signin').login Login
          a(href='/signup').login Signup
>>>>>>> a9987a66

    section.site-content

    // End of `Page Content`  
    // ====================== 
    // Start of `Javascripts` 

    //- Core 3rd parties libs
    script(src='//ajax.googleapis.com/ajax/libs/jquery/1.8.1/jquery.min.js')
    script(src='//netdna.bootstrapcdn.com/bootstrap/3.0.0-rc1/js/bootstrap.min.js')

    //- General Site javascript
    script(src='/app.js')

    //- Boot application
    script.
      require('boot');
    // End of `Javascripts`<|MERGE_RESOLUTION|>--- conflicted
+++ resolved
@@ -4,11 +4,8 @@
     //                                                      
     //   Basic Page Needs                                   
     //   ================================================== 
-<<<<<<< HEAD
     title= t('DemocracyOS')
-=======
-    title Partido de la Red
->>>>>>> a9987a66
+
     meta(charset='utf-8')
     meta(name='description', content='')
     meta(name='author', content='')
@@ -58,11 +55,7 @@
     // Start of `Page Content`
     header.app-header
       h1#logo
-<<<<<<< HEAD
         a(href='/')= t('DemocracyOS Beta')
-=======
-        a(href='/') Partido de la Red Beta
->>>>>>> a9987a66
       .user-nav.btn-group
         - if (locals.citizen)
           a.btn.profile(href='#', data-toggle="dropdown").dropdown-toggle
@@ -70,16 +63,10 @@
               span.caret
           ul.dropdown-menu
               li
-<<<<<<< HEAD
                 a.logout(href='/logout')= t('Logout')
         - else
-          a(href='/auth/facebook').login= t('Login')
-=======
-                a(href="/logout").logout Logout
-        - else
-          a(href='/signin').login Login
-          a(href='/signup').login Signup
->>>>>>> a9987a66
+          a(href='/signin').login= t('Login')
+          a(href='/signup').login= t('Signup')
 
     section.site-content
 
