
<<<<<<< HEAD
import page from 'page';
import timeago from 'timeago';
import bus from 'bus';
import t from 't';
import debug from 'debug';
import config from '../config/config.js';
import translations from '../translations/translations.js';
=======
var config = require('config');
var page = require('page');
var timeago = require('timeago');
var ua = require('user-agent');
var t = require('t');
>>>>>>> 3b4ce00f

/**
 * Initialize debug for DemocracyOS
 */

let log = debug('democraycos:boot');

/**
 * Mount applications.
 */

<<<<<<< HEAD
import '../body-classes/body.js';
import '../content-lock/locker.js';
import '../header/header.js';
import '../homepage/homepage.js';
=======
require('body-classes');
require('content-lock');
require('auth-facebook');
require('header');
require('homepage');
>>>>>>> 3b4ce00f
// require('proposal');
import '../law/law.js';
import '../signin/signin.js';
import '../signup/signup.js';
import '../forgot/forgot.js';
import '../admin/admin.js';
import '../settings/settings.js';
import '../help/help.js';
import '../logout/logout.js';
// require('404');

/**
 * Init `timeago` component with parameter locale
 */

timeago('.ago', { lang: config.locale, interval: 1000 });

/**
 * Render not found page.
 */

page('*', (ctx, next) => log('Should render Not found.'));

/**
 * Init page.js
 */

page();

if (config.googleAnalyticsTrackingId) {
	require('ga')(config.googleAnalyticsTrackingId);
}<|MERGE_RESOLUTION|>--- conflicted
+++ resolved
@@ -1,5 +1,3 @@
-
-<<<<<<< HEAD
 import page from 'page';
 import timeago from 'timeago';
 import bus from 'bus';
@@ -7,13 +5,6 @@
 import debug from 'debug';
 import config from '../config/config.js';
 import translations from '../translations/translations.js';
-=======
-var config = require('config');
-var page = require('page');
-var timeago = require('timeago');
-var ua = require('user-agent');
-var t = require('t');
->>>>>>> 3b4ce00f
 
 /**
  * Initialize debug for DemocracyOS
@@ -25,18 +16,11 @@
  * Mount applications.
  */
 
-<<<<<<< HEAD
 import '../body-classes/body.js';
 import '../content-lock/locker.js';
 import '../header/header.js';
 import '../homepage/homepage.js';
-=======
-require('body-classes');
-require('content-lock');
-require('auth-facebook');
-require('header');
-require('homepage');
->>>>>>> 3b4ce00f
+import '../auth-facebook/auth-facebook';
 // require('proposal');
 import '../law/law.js';
 import '../signin/signin.js';
