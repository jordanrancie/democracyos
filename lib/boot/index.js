--- conflicted
+++ resolved
@@ -187,13 +187,8 @@
 /**
  * Load Styleguide
  */
-<<<<<<< HEAD
-if ('production' !== config.env) {
-  app.use(require('lib/styleguide'));
-=======
-if (config.env === 'development') {
+if (config.env !== 'production') {
   app.use(require('lib/styleguide'))
->>>>>>> 9a270388
 }
 
 /**
