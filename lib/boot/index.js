--- conflicted
+++ resolved
@@ -78,14 +78,9 @@
 
 /*
  * Forgot password routes
-<<<<<<< HEAD
  */
 
 app.use('/forgot', require('lib/forgot-api'));
-=======
- */
-
-app.use('/forgot', require('lib/forgot-api'));
 
 /**
  * Root API Service
@@ -98,28 +93,16 @@
  */
 
 app.use('/api', require('lib/user'));
->>>>>>> a76eb826
 
 app.use(require('lib/signin'));
 app.use(require('lib/signup'));
 app.use(require('lib/forgot'));
-<<<<<<< HEAD
+
+/*
+ * Restrict private routes if neccesary
+ */
 
 app.all('*', visibility);
-
-/**
- * Citizen API Service
- */
-
-app.use('/api', require('lib/citizen'));
-=======
-
-/*
- * Restrict private routes if neccesary
- */
-
-app.all('*', visibility);
->>>>>>> a76eb826
 
 /*
  * Account routes
