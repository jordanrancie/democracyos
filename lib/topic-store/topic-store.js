import Store from '../store/store';

class TopicStore extends Store {
<<<<<<< HEAD

  constructor(forum) {
    super();
    this.setForum(forum);
=======
  constructor () {
    super();
>>>>>>> 7a1b44da
  }

  name () {
    return 'topic';
  }

<<<<<<< HEAD
  url(path = 'all') {
    const forum = this.forum ? `forum=${this.forum}` : ''
    return `/api/topic/${path}?${forum}`;
=======
  url (id, forumName) {
    if (!forumName) return super.url(id);
    return `${super.url(id)}?forum=${forumName}`;
>>>>>>> 7a1b44da
  }

  parse (topic) {
    topic.url = '/' + topic.id;
    return topic;
  }
<<<<<<< HEAD

  setForum(forum) {
    this.forum = forum;
    this.allItems = null;
  }
=======
>>>>>>> 7a1b44da
}

const topicStore = new TopicStore();

export default topicStore;<|MERGE_RESOLUTION|>--- conflicted
+++ resolved
@@ -1,44 +1,25 @@
 import Store from '../store/store';
 
 class TopicStore extends Store {
-<<<<<<< HEAD
 
-  constructor(forum) {
-    super();
-    this.setForum(forum);
-=======
   constructor () {
     super();
->>>>>>> 7a1b44da
   }
 
   name () {
     return 'topic';
   }
 
-<<<<<<< HEAD
-  url(path = 'all') {
-    const forum = this.forum ? `forum=${this.forum}` : ''
-    return `/api/topic/${path}?${forum}`;
-=======
   url (id, forumName) {
     if (!forumName) return super.url(id);
     return `${super.url(id)}?forum=${forumName}`;
->>>>>>> 7a1b44da
   }
 
   parse (topic) {
     topic.url = '/' + topic.id;
     return topic;
   }
-<<<<<<< HEAD
 
-  setForum(forum) {
-    this.forum = forum;
-    this.allItems = null;
-  }
-=======
->>>>>>> 7a1b44da
 }
 
 const topicStore = new TopicStore();
