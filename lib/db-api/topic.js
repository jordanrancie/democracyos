/**
 * Extend module's NODE_PATH
 * HACK: temporary solution
 */

require('node-path')(module);

/**
 * Module dependencies.
 */

var mongoose = require('mongoose');
var Topic = mongoose.model('Topic');
var commentApi = require('./comment');
var tagApi = require('./tag');
var utils = require('lib/utils');
var log = require('debug')('democracyos:db-api:topic');
var pluck = utils.pluck;

/**
 * Get all topics
 *
 * @param {Function} fn callback function
 *   - 'err' error found on query or `null`
 *   - 'topics' list items found or `undefined`
 * @return {Module} `topic` module
 * @api public
 */

exports.all = function all(params, fn) {
  log('Looking for all topics.');

  var query = { deletedAt: null };

  if (params.forum) query.forum = params.forum;

  Topic
  .find(query)
  .select('id topicId mediaTitle tag participants votes createdAt updatedAt closingAt publishedAt deletedAt status open closed links author authorUrl forum')
  .populate('tag', 'id hash name color image')
  .exec(function (err, topics) {
    if (err) {
      log('Found error %j', err);
      return fn(err);
    }

    log('Delivering topics %j', pluck(topics, 'id'));
    fn(null, topics);
  });

  return this;
};

/**
 * Search topics from query
 *
 * @param {Object} query filter
 * @param {Function} fn callback function
 *   - 'err' error found while process or `null`
 *   - 'topics' list of topics objects found or `undefined`
 * @return {Module} `topic` module
 * @api public
 */

exports.search = function search(query, fn) {
  log('Searching for topics matching %j', query);

  Topic
    .find(query, function(err, topics) {
    if (err) {
      log('Found error: %j', err);
      return fn(err);
    }

    log('Found topics %j for %j', pluck(topics, 'id'), query);
    fn(null, topics);
  });

  return this;
};

/**
 * Creates topic
 *
 * @param {Object} data to create topic
 * @param {Function} fn callback function
 *   - 'err' error found on query or `null`
 *   - 'topic' item created or `undefined`
 * @return {Module} `topic` module
 * @api public
 */

exports.create = function create(data, fn) {
  log('Creating new topic %j', data);

  ensureTag(data, function(err, topic) {
    if (err) {
      log('Found error from topic creation: %s', err.message);
      return fn(err);
    }
    createTopic(topic, fn);
  });

  return this;
};

function ensureTag(data, fn) {
  tagApi.searchOne(data.hash, function(err, tags) {
    if (err) {
      log('Found error %s', err.message)
      return fn(err);
    }

    if (!tags.length) {
      if (!data.tag) return fn(new Error('No tag provided'));
      tagApi.create(data.tag, afterCreate);
    } else {
      fn(null, data);
    }
  });

  function afterCreate(err, tag) {
    if (err) {
      log('Found error from tag creation: %s', err.message);
      return fn(err);
    }
    data.tag = tag;
    fn(null, data);
  }
}

function createTopic(data, fn) {
  var topic = new Topic(data);
  topic.save(onsave);

  function onsave(err) {
    if (err) return fn(err);
    log('Saved topic %s', topic.id);
    fn(null, topic);
  }
}

/**
 * Update topic by `id` and `data`
 *
 * @param {ObjectId|String} data to create topic
 * @param {Function} fn callback function
 *   - 'err' error found on query or `null`
 *   - 'topic' item created or `undefined`
 * @return {Module} `topic` module
 * @api public
 */

exports.update = function update(id, data, fn) {
  log('Updating topic %s with %j', id, data);

  // look for tag for nesting reference
  log('Looking for tag %s in database.', data.tag);

  tagApi.searchOne(data.tag, function (err, tag) {
    if (err) {
      log('Found error %s', err.message);
      return fn(err);
    }

    // now set `data.tag` to `tag`'s document _id
    data.tag = tag;

    // get topic
    exports.get(id, onget);
  });

<<<<<<< HEAD
    function onget(err, topic) {
      if (err) {
        log('Found error %s', err.message);
        return fn(err);
      };

      var clauses = data.clauses || [];
      delete data.clauses;

      // Delete non submitted clauses
      var submittedIds = clauses.map(function(c) { return c.id });
      var persistedIds = topic.clauses.map(function(c) { return c.id });
      var clausesToDelete = persistedIds.filter(function(i) { return !~submittedIds.indexOf(i) });
      log('submittedIds: %j', submittedIds);
      log('persistedIds: %j', persistedIds);
      log('clausesToDelete: %j', clausesToDelete);
      clausesToDelete.forEach(function(id) { topic.clauses.pull({ _id: id }) });

      // Add new clauses or update existing
      clauses.forEach(function(clause) {
        log('clause: %j', clause);
        if (clause.id) {
          var c = topic.clauses.id(clause.id);
          c.set(clause);
        } else {
          topic.clauses.addToSet(clause);
        }
      });

      var links = data.links || [];
      delete data.links;

      links.forEach(function(link) {
        var l = topic.links.id(link.id);
        l.set(link);
      });

      // update and save topic document with data
      topic.set(data);
      topic.save(onupdate);
=======
  function onget(err, topic) {
    if (err) {
      log('Found error %s', err.message);
      return fn(err);
>>>>>>> 8c58fc32
    }

    var clauses = data.clauses || [];
    delete data.clauses;

    clauses.forEach(function(clause) {
      var c = topic.clauses.id(clause.id);
      // c.update(clause);
      clause.centered = !!clause.centered;
      c.set(clause);
    });

    var links = data.links || [];
    delete data.links;

    links.forEach(function(link) {
      var l = topic.links.id(link.id);
      l.set(link);
    });

    // update and save topic document with data
    topic.set(data);
    topic.save(onupdate);
  }

  function onupdate(err, topic) {
    if (err) {
      log('Found error %s', err);
      return fn(err);
    }
    log('Saved topic %s', topic.id);
    return fn(null, topic);
  }

  return this;
};

/**
 * Search single topic from _id
 *
 * @param {ObjectId} topic Id to search by `_id`
 * @param {Function} fn callback function
 *   - 'err' error found while process or `null`
 *   - 'topic' single topic object found or `undefined`
 * @return {Module} `topic` module
 * @api public
 */

exports.searchOne = function searchByTopicId(id, fn) {
  var query = { _id: id, deletedAt: null };

  log('Searching for single topic matching %j', query);
  Topic
  .findOne(query)
  .populate('tag')
  .populate('participants')
  .exec(function (err, topic) {
    if (err) {
      log('Found error %s', err);
      return fn(err);
    }

    if (!topic) {
      log('Topic with id %s not found.', id);
      return fn(new Error('Topic not found'));
    }

    log('Delivering topic %s', topic.id);
    fn(null, topic);
  });

  return this;
};

/**
 * Get Topic form `id` string or `ObjectId`
 *
 * @param {String|ObjectId} id Topic's `id`
 * @param {Function} fn callback function
 *   - 'err' error found while process or `null`
 *   - 'topic' found item or `undefined`
 * @api public
 */

exports.get = function get(id, fn) {
  if (!mongoose.Types.ObjectId.isValid(id)) {
    log('ObjectId %s is not valid', id);
    return fn(null);
  }

  var query = { _id: id, deletedAt: null };

  log('Looking for topic %s', id);
  Topic
  .findOne(query)
  .populate('tag')
  .exec(function (err, topic) {
    if (err) {
      log('Found error %s', err);
      return fn(err);
    }

    if (!topic) {
      log('Topic %s not found', id);
      return fn(null);
    }

    topic.clauses = topic.clauses.sort(function (a,b) { return a.position - b.position });
    log('Delivering topic %s', topic.id);
    fn(null, topic);
  });
};

/**
 * Vote topic
 *
 * @param {String} id Topic `id`
 * @param {String} user author of the vote
 * @param {String} value `positive` or `negative` or `neutral`
 * @param {Function} fn callback function
 *   - 'err' error found while process or `null`
 *   - 'proposal' single object created or `undefined`
 * @api public
 */

exports.vote = function vote(id, user, value, fn) {
  var query = { _id: id, deletedAt: null };

  log('Proceding to vote %s at topic %s by user %s', value, id, user.id || user);

  Topic
  .findOne(query)
  .populate('tag', 'id hash name color image')
  .exec(function (err, topic) {
    if (err) {
      log('Found error %s', err);
      return fn(err);
    }

    doVote(topic, user, value, fn);
  });
};

function doVote(topic, user, value, cb) {
  topic.vote(user.id, value, function (err) {
    if (err) {
      log('Found error %s', err);
      return cb(err);
    }

    log('Voted %s at topic %s by user %s', value, topic.id, user.id || user);
    cb(null, topic);
  });
}

/*
 * Recount topic votes and process delegations
 *
 * @param {String} id Topic `id`
 * @param {Function} fn callback function
 *   - 'err' error found while process or `null`
 *   - 'proposal' single object created or `undefined`
 * @api public
 */

exports.recount = function vote(id, fn) {
  // var query = { _id: id, deletedAt: null };
  // log('Proceding to recount %s', id);

  // Topic
  // .findOne(query)
  // .exec(function (err, topic) {
  //   if (err) {
  //     log('Found error %s', err);
  //     return fn(err);
  //   };

  //   if ('recount' === topic.status) {
  //     log('Called recount but recount has already started.');
  //     return fn(new Error('Recount already started.'));
  //   };

  //   if ('closed' === topic.status) {
  //     log('Called recount but topic vote cast is closed.');
  //     return fn(new Error('Vote cast closed for topic.'));
  //   };

  //   // Mark topic for recount
  //   topic.recount(function(err) {
  //     if (err) {
  //       log('Found error %s', err);
  //       return fn(err);
  //     };

  //     // WRONG
  //     delegationApi.trees(pluck(topic.votes, 'author'), function(trees) {
  //       var nodes = trees.map(function(t) { return t.nodes() })

  //       nodes.forEach(function(n) {
  //         // node value
  //         var author = n.truster;
  //         // node parent
  //         var trustee = n.trustee;
  //         // node's branch top node
  //         var caster = n.caster;

  //         topic.proxyVote(author, trustee, caster);
  //       });

  //       topic.save(function(err) {
  //         if (err) {
  //           log('Found err %s', err);
  //           return fn(err);
  //         };

  //         fn(null, topic);
  //       });
  //     });
  //   });
  // });
};

/**
 * Direct comment to topic
 *
 * @param {String} id Proposal's `id`
 * @param {Object} comment to attach
 * @param {Function} fn callback function
 *   - 'err' error found while process or `null`
 *   - 'topic' single object created or `undefined`
 * @api public
 */

exports.comment = function comment(item, fn) {
  log('Creating comment %j for topic %s', item.text, item.reference);
  commentApi.create(item, function (err, commentDoc) {
    if (err) {
      log('Found error %j', err);
      return fn(err);
    }

    log('Delivering comment %j', commentDoc);
    fn(null, commentDoc);
  });
};

/**
 * Get comments for topic
 *
 * @param {String} id Topic's `id`
 * @param {Function} fn callback function
 *   - 'err' error found while process or `null`
 *   - 'topic' single object created or `undefined`
 * @api public
 */

exports.comments = function comments(id, paging, fn) {
  log('Get comments for topic %s', id);

  var query = {
    $or: [
      { context: 'topic', reference: id },
      { context: 'topic', reference: mongoose.Types.ObjectId(id) }
    ]
  };

  if (paging.exclude_user) {
    query.author = { $ne: paging.exclude_user };
  }

  commentApi.getFor(query, paging, function (err, items) {
    if (err) {
      log('Found error %j', err);
      return fn(err);
    }

    log('Delivering comments %j', pluck(items, 'id'));
    fn(null, items);
  });
};

/**
 * Get comments for topic
 *
 * @param {String} id Topic's `id`
 * @param {Function} fn callback function
 *   - 'err' error found while process or `null`
 *   - 'topic' single object created or `undefined`
 * @api public
 */

exports.userComments = function userComments(id, userId, fn) {
  log('Get comments for topic %s from user %s', id, userId);

  var query = {
    context: 'topic',
    $or: [
      { context: 'topic', reference: id },
      { context: 'topic', reference: mongoose.Types.ObjectId(id) }
    ],
    author: userId
  };

  var paging = { limit: 0, sort: 'createdAt' };

  commentApi.getFor(query, paging, function (err, comments) {
    if (err) {
      log('Found error %j', err);
      return fn(err);
    }

    log('Delivering comments %j from user %s', pluck(comments, 'id'), userId);
    fn(null, comments);
  });
};

/**
 * Get topics for RSS feed
 *
 * @param {Function} fn callback function
 *   - 'err' error found on query or `null`
 *   - 'topics' list items found or `undefined`
 * @return {Module} `topic` module
 * @api public
 */

exports.rss = function all(fn) {
  log('Looking for RSS feed topics.');

  Topic
  .find({ deletedAt: null })
  .select('id topicId mediaTitle publishedAt body')
  .exec(function (err, topics) {
    if (err) {
      log('Found error %j', err);
      return fn(err);
    }

    log('Delivering topics %j', pluck(topics, 'id'));
    fn(null, topics);
  });

  return this;
};

/**
 * Search total votes
 *
 * @param {Function} fn callback function
 *   - 'err' error found while process or `null`
 *   - 'votes', total casted or `undefined`
 * @return {Module} `topic` module
 * @api public
 */

exports.votes = function votes(fn) {
  log('Counting total casted votes');

  Topic
    .aggregate(
      { $unwind: '$votes' },
      { $group: { _id: '#votes', total: { $sum: 1 } } },
      function (err, res) {
        if (err) {
          log('Found error: %j', err);
          return fn(err);
        }

        if (!res[0]) return fn(null, 0);

        var total = res[0].total;

        log('Found %d casted votes', total);
        fn(null, total);
      }
    );

  return this;
};<|MERGE_RESOLUTION|>--- conflicted
+++ resolved
@@ -170,54 +170,46 @@
     exports.get(id, onget);
   });
 
-<<<<<<< HEAD
-    function onget(err, topic) {
-      if (err) {
-        log('Found error %s', err.message);
-        return fn(err);
-      };
-
-      var clauses = data.clauses || [];
-      delete data.clauses;
-
-      // Delete non submitted clauses
-      var submittedIds = clauses.map(function(c) { return c.id });
-      var persistedIds = topic.clauses.map(function(c) { return c.id });
-      var clausesToDelete = persistedIds.filter(function(i) { return !~submittedIds.indexOf(i) });
-      log('submittedIds: %j', submittedIds);
-      log('persistedIds: %j', persistedIds);
-      log('clausesToDelete: %j', clausesToDelete);
-      clausesToDelete.forEach(function(id) { topic.clauses.pull({ _id: id }) });
-
-      // Add new clauses or update existing
-      clauses.forEach(function(clause) {
-        log('clause: %j', clause);
-        if (clause.id) {
-          var c = topic.clauses.id(clause.id);
-          c.set(clause);
-        } else {
-          topic.clauses.addToSet(clause);
-        }
-      });
-
-      var links = data.links || [];
-      delete data.links;
-
-      links.forEach(function(link) {
-        var l = topic.links.id(link.id);
-        l.set(link);
-      });
-
-      // update and save topic document with data
-      topic.set(data);
-      topic.save(onupdate);
-=======
   function onget(err, topic) {
     if (err) {
       log('Found error %s', err.message);
       return fn(err);
->>>>>>> 8c58fc32
-    }
+    }
+
+    var clauses = data.clauses || [];
+    delete data.clauses;
+
+    // Delete non submitted clauses
+    var submittedIds = clauses.map(function(c) { return c.id });
+    var persistedIds = topic.clauses.map(function(c) { return c.id });
+    var clausesToDelete = persistedIds.filter(function(i) { return !~submittedIds.indexOf(i) });
+    log('submittedIds: %j', submittedIds);
+    log('persistedIds: %j', persistedIds);
+    log('clausesToDelete: %j', clausesToDelete);
+    clausesToDelete.forEach(function(id) { topic.clauses.pull({ _id: id }) });
+
+    // Add new clauses or update existing
+    clauses.forEach(function(clause) {
+      log('clause: %j', clause);
+      if (clause.id) {
+        var c = topic.clauses.id(clause.id);
+        c.set(clause);
+      } else {
+        topic.clauses.addToSet(clause);
+      }
+    });
+
+    var links = data.links || [];
+    delete data.links;
+
+    links.forEach(function(link) {
+      var l = topic.links.id(link.id);
+      l.set(link);
+    });
+
+    // update and save topic document with data
+    topic.set(data);
+    topic.save(onupdate);
 
     var clauses = data.clauses || [];
     delete data.clauses;
@@ -324,7 +316,7 @@
       return fn(null);
     }
 
-    topic.clauses = topic.clauses.sort(function (a,b) { return a.position - b.position });
+    topic.clauses = topic.clauses.sort(function (a, b) { return a.position - b.position; });
     log('Delivering topic %s', topic.id);
     fn(null, topic);
   });
