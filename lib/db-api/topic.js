/**
 * Extend module's NODE_PATH
 * HACK: temporary solution
 */

require('node-path')(module)

/**
 * Module dependencies.
 */

var mongoose = require('mongoose')
var Topic = mongoose.model('Topic')
var commentApi = require('./comment')
var tagApi = require('./tag')
var utils = require('lib/utils')
var log = require('debug')('democracyos:db-api:topic')
var pluck = utils.pluck

/**
 * Get all topics
 *
 * @param {Function} fn callback function
 *   - 'err' error found on query or `null`
 *   - 'topics' list items found or `undefined`
 * @return {Module} `topic` module
 * @api public
 */

exports.all = function all (params, fn) {
  log('Looking for all topics.')

  var query = { deletedAt: null }

  if (params.forum) query.forum = params.forum

  Topic
    .find(query)
    .select('id topicId mediaTitle tag participants votes createdAt updatedAt closingAt publishedAt deletedAt status open closed links author authorUrl forum')
    .populate('tag', 'id hash name color image')
    .exec(function (err, topics) {
      if (err) {
        log('Found error %j', err)
        return fn(err)
      }

      log('Delivering topics %j', pluck(topics, 'id'))
      fn(null, topics)
    })

  return this
}

/**
 * Search topics from query
 *
 * @param {Object} query filter
 * @param {Function} fn callback function
 *   - 'err' error found while process or `null`
 *   - 'topics' list of topics objects found or `undefined`
 * @return {Module} `topic` module
 * @api public
 */

exports.search = function search (query, fn) {
  log('Searching for topics matching %j', query)

  Topic
    .find(query, function (err, topics) {
      if (err) {
        log('Found error: %j', err)
        return fn(err)
      }

      log('Found topics %j for %j', pluck(topics, 'id'), query)
      fn(null, topics)
    })

  return this
}

/**
 * Creates topic
 *
 * @param {Object} data to create topic
 * @param {Function} fn callback function
 *   - 'err' error found on query or `null`
 *   - 'topic' item created or `undefined`
 * @return {Module} `topic` module
 * @api public
 */

exports.create = function create (data, fn) {
  log('Creating new topic %j', data)

  ensureTag(data, function (err, topic) {
    if (err) {
      log('Found error from topic creation: %s', err.message)
      return fn(err)
    }
    createTopic(topic, fn)
  })

  return this
}

function ensureTag (data, fn) {
  tagApi.searchOne(data.hash, function (err, tags) {
    if (err) {
      log('Found error %s', err.message)
      return fn(err)
    }

    if (!tags.length) {
      if (!data.tag) return fn(new Error('No tag provided'))
      tagApi.create(data.tag, afterCreate)
    } else {
      fn(null, data)
    }
  })

  function afterCreate (err, tag) {
    if (err) {
      log('Found error from tag creation: %s', err.message)
      return fn(err)
    }
    data.tag = tag
    fn(null, data)
  }
}

function createTopic (data, fn) {
  var topic = new Topic(data)
  topic.save(onsave)

  function onsave (err) {
    if (err) return fn(err)
    log('Saved topic %s', topic.id)
    fn(null, topic)
  }
}

/**
 * Update topic by `id` and `data`
 *
 * @param {ObjectId|String} data to create topic
 * @param {Function} fn callback function
 *   - 'err' error found on query or `null`
 *   - 'topic' item created or `undefined`
 * @return {Module} `topic` module
 * @api public
 */

exports.update = function update (id, data, fn) {
  log('Updating topic %s with %j', id, data)

  // look for tag for nesting reference
  log('Looking for tag %s in database.', data.tag)

  tagApi.searchOne(data.tag, function (err, tag) {
    if (err) {
      log('Found error %s', err.message)
      return fn(err)
    }

    // now set `data.tag` to `tag`'s document _id
    data.tag = tag

    // get topic
    exports.get(id, onget)
  })

  function onget (err, topic) {
    if (err) {
      log('Found error %s', err.message)
      return fn(err)
    }

    var clauses = data.clauses || []
    delete data.clauses

    // Delete non submitted clauses
    var submittedIds = clauses.map(function (c) { return c.id })
    var persistedIds = topic.clauses.map(function (c) { return c.id })
    var clausesToDelete = persistedIds.filter(function (i) { return !~submittedIds.indexOf(i) })
    log('submittedIds: %j', submittedIds)
    log('persistedIds: %j', persistedIds)
    log('clausesToDelete: %j', clausesToDelete)
    clausesToDelete.forEach(function (id) { topic.clauses.pull({ _id: id }) })

    // Add new clauses or update existing
    clauses.forEach(function (clause) {
      log('clause: %j', clause)
      if (clause.id) {
        var c = topic.clauses.id(clause.id)
        c.set(clause)
      } else {
        topic.clauses.addToSet(clause)
      }
    })

    var links = data.links || []
    delete data.links

    links.forEach(function (link) {
      var l = topic.links.id(link.id)
      l.set(link)
    })

    // update and save topic document with data
    topic.set(data)
    topic.save(onupdate)
  }

  function onupdate (err, topic) {
    if (err) {
      log('Found error %s', err)
      return fn(err)
    }
    log('Saved topic %s', topic.id)

    topic.clauses = topic.clauses.sort(byPosition)
    return fn(null, topic)
  }

  return this
}

/**
 * Search single topic from _id
 *
 * @param {ObjectId} topic Id to search by `_id`
 * @param {Function} fn callback function
 *   - 'err' error found while process or `null`
 *   - 'topic' single topic object found or `undefined`
 * @return {Module} `topic` module
 * @api public
 */

<<<<<<< HEAD
exports.searchOne = function searchOne(id, fn) {
  var query = { _id: id, deletedAt: null };
=======
exports.searchOne = function searchByTopicId (id, fn) {
  var query = { _id: id, deletedAt: null }
>>>>>>> 9a270388

  log('Searching for single topic matching %j', query)
  Topic
    .findOne(query)
    .populate('tag')
    .populate('participants')
    .exec(function (err, topic) {
      if (err) {
        log('Found error %s', err)
        return fn(err)
      }

      if (!topic) {
        log('Topic with id %s not found.', id)
        return fn(new Error('Topic not found'))
      }

      log('Delivering topic %s', topic.id)
      fn(null, topic)
    })

  return this
}

/**
 * Get Topic form `id` string or `ObjectId`
 *
 * @param {String|ObjectId} id Topic's `id`
 * @param {Function} fn callback function
 *   - 'err' error found while process or `null`
 *   - 'topic' found item or `undefined`
 * @api public
 */

function onget (fn) {
  return function (err, topic) {
    if (err) {
      log('Found error %s', err)
      return fn(err)
    }

    if (!topic) {
      log('Topic not found')
      return fn(null)
    }

    topic.clauses = topic.clauses.sort(byPosition)
    log('Delivering topic %s', topic.id)
    fn(null, topic)
  }
}

exports.get = function get (id, fn) {
  if (!mongoose.Types.ObjectId.isValid(id)) {
    log('ObjectId %s is not valid', id)
    return fn(null)
  }

  var query = { _id: id, deletedAt: null }

  log('Looking for topic %s', id)
  Topic
    .findOne(query)
    .populate('tag')
    .exec(onget(fn))
}

exports.getWithForum = function getWithForum (id, fn) {
  if (!mongoose.Types.ObjectId.isValid(id)) {
    log('ObjectId %s is not valid', id)
    return fn(null)
  }

  var query = { _id: id, deletedAt: null }

  log('Looking for topic %s', id)
  Topic
    .findOne(query)
    .populate('tag forum')
    .exec(onget(fn))
}

/**
 * Vote topic
 *
 * @param {String} id Topic `id`
 * @param {String} user author of the vote
 * @param {String} value `positive` or `negative` or `neutral`
 * @param {Function} fn callback function
 *   - 'err' error found while process or `null`
 *   - 'proposal' single object created or `undefined`
 * @api public
 */

exports.vote = function vote (id, user, value, fn) {
  var query = { _id: id, deletedAt: null }

  log('Proceding to vote %s at topic %s by user %s', value, id, user.id || user)

  Topic
    .findOne(query)
    .populate('tag', 'id hash name color image')
    .exec(function (err, topic) {
      if (err) {
        log('Found error %s', err)
        return fn(err)
      }

      doVote(topic, user, value, fn)
    })
}

function doVote (topic, user, value, cb) {
  topic.vote(user.id, value, function (err) {
    if (err) {
      log('Found error %s', err)
      return cb(err)
    }

    log('Voted %s at topic %s by user %s', value, topic.id, user.id || user)
    cb(null, topic)
  })
}

/**
 * Direct comment to topic
 *
 * @param {String} id Proposal's `id`
 * @param {Object} comment to attach
 * @param {Function} fn callback function
 *   - 'err' error found while process or `null`
 *   - 'topic' single object created or `undefined`
 * @api public
 */

exports.comment = function comment (item, fn) {
  log('Creating comment %j for topic %s', item.text, item.reference)
  commentApi.create(item, function (err, commentDoc) {
    if (err) {
      log('Found error %j', err)
      return fn(err)
    }

    log('Delivering comment %j', commentDoc)
    fn(null, commentDoc)
  })
}

/**
 * Get comments for topic
 *
 * @param {String} id Topic's `id`
 * @param {Function} fn callback function
 *   - 'err' error found while process or `null`
 *   - 'topic' single object created or `undefined`
 * @api public
 */

exports.comments = function comments (id, paging, fn) {
  log('Get comments for topic %s', id)

  var query = {
    $or: [
      { context: 'topic', reference: id },
      { context: 'topic', reference: mongoose.Types.ObjectId(id) }
    ]
  }

  if (paging.exclude_user) {
    query.author = { $ne: paging.exclude_user }
  }

  commentApi.getFor(query, paging, function (err, items) {
    if (err) {
      log('Found error %j', err)
      return fn(err)
    }

    log('Delivering comments %j', pluck(items, 'id'))
    fn(null, items)
  })
}

/**
 * Get comments for topic
 *
 * @param {String} id Topic's `id`
 * @param {Function} fn callback function
 *   - 'err' error found while process or `null`
 *   - 'topic' single object created or `undefined`
 * @api public
 */

exports.userComments = function userComments (id, userId, fn) {
  log('Get comments for topic %s from user %s', id, userId)

  var query = {
    context: 'topic',
    $or: [
      { context: 'topic', reference: id },
      { context: 'topic', reference: mongoose.Types.ObjectId(id) }
    ],
    author: userId
  }

  var paging = { limit: 0, sort: 'createdAt' }

  commentApi.getFor(query, paging, function (err, comments) {
    if (err) {
      log('Found error %j', err)
      return fn(err)
    }

    log('Delivering comments %j from user %s', pluck(comments, 'id'), userId)
    fn(null, comments)
  })
}

/**
 * Get topics for RSS
 *
 * @param {Function} fn callback function
 *   - 'err' error found on query or `null`
 *   - 'topics' list items found or `undefined`
 * @return {Module} `topic` module
 * @api public
 */

exports.rss = function all (fn) {
  log('Looking for RSS topics.')

  Topic
    .find({ deletedAt: null })
    .select('id topicId mediaTitle publishedAt body')
    .exec(function (err, topics) {
      if (err) {
        log('Found error %j', err)
        return fn(err)
      }

      log('Delivering topics %j', pluck(topics, 'id'))
      fn(null, topics)
    })

  return this
}

/**
 * Search total votes
 *
 * @param {Function} fn callback function
 *   - 'err' error found while process or `null`
 *   - 'votes', total casted or `undefined`
 * @return {Module} `topic` module
 * @api public
 */

exports.votes = function votes (fn) {
  log('Counting total casted votes')

  Topic
    .aggregate(
      { $unwind: '$votes' },
      { $group: { _id: '#votes', total: { $sum: 1 } } },
      function (err, res) {
        if (err) {
          log('Found error: %j', err)
          return fn(err)
        }

        if (!res[0]) return fn(null, 0)

        var total = res[0].total

        log('Found %d casted votes', total)
        fn(null, total)
      }
  )

  return this
}

/**
 * Sorting function for topic clauses
 */

function byPosition (a, b) {
  return a.position - b.position
}<|MERGE_RESOLUTION|>--- conflicted
+++ resolved
@@ -237,13 +237,8 @@
  * @api public
  */
 
-<<<<<<< HEAD
-exports.searchOne = function searchOne(id, fn) {
-  var query = { _id: id, deletedAt: null };
-=======
-exports.searchOne = function searchByTopicId (id, fn) {
+exports.searchOne = function searchOne (id, fn) {
   var query = { _id: id, deletedAt: null }
->>>>>>> 9a270388
 
   log('Searching for single topic matching %j', query)
   Topic
