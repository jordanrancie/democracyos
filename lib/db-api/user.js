/**
 * Extend module's NODE_PATH
 * HACK: temporary solution
 */

require('node-path')(module)

/**
 * Module dependencies.
 */

var User = require('lib/models').User
var utils = require('lib/utils')
var pluck = utils.pluck
var log = require('debug')('democracyos:db-api:user')
var expose = utils.expose

/**
 * Get all users
 *
 * @param {Function} fn callback function
 *   - 'err' error found while process or `null`
 *   - 'users' list items found or `undefined`
 * @return {Module} `user` module
 * @api public
 */

exports.all = function all (fn) {
  log('Looking for all users.')

  User
<<<<<<< HEAD
  .find()
  .sort('-createdAt')
  .exec(function (err, users) {
    if (err) {
      log('Found error %j', err);
      return fn(err);
    };

    log('Delivering all users %j', pluck(users, 'id'));
    fn(null, users);
  });
  return this;
};
=======
    .find()
    .sort('-createdAt')
    .exec(function (err, users) {
      if (err) {
        log('Found error %j', err)
        return fn(err)
      }

      log('Delivering all users %j', pluck(users, 'id'))
      fn(null, users)
    })
  return this
}
>>>>>>> 9a270388

/**
 * Get User for `id` string or `ObjectId`
 *
 * @param {String|ObjectId} id User's `id`
 * @param {Function} fn callback function
 *   - 'err' error found while process or `null`
 *   - 'user' single object created or `undefined`
 * @api public
 */

exports.get = function get (id, fn) {
  log('Looking for User %s', id)

  User
    .findById(id)
    .exec(function (err, user) {
      if (err) {
        log('Found error %j', err)
        return fn(err)
      }

      log('Delivering User %j', user)
      fn(null, user)
    })
  return this
}

/**
 * Search `User` objects from query
 *
 * @param {String} query string to search by `hash`
 * @param {Function} fn callback function
 *   - 'err' error found while process or `null`
 *   - 'users' list of `User` objects found or `undefined`
 * @return {Module} `user` module
 * @api public
 */

<<<<<<< HEAD
exports.search = function search(query, fn) {
  log('Searching for users matching %s', query);

  User
    .find({$text: {$search: query }}, {score: {$meta: 'textScore'}})
    .sort({score: {$meta: 'textScore'}})
    .limit(10)
    .exec(function(err, users) {
      if (err) {
        log('Found error: %j', err);
        return fn(err);
      }

      log('Found users %j for hash %s', pluck(users, 'id'), query);
      fn(null, users);
    });

  return this;
};
=======
exports.search = function search (query, fn) {
  var hashQuery = new RegExp('.*' + query + '.*', 'i')

  log('Searching for users matching %s', hashQuery)

  User.find()
    .or([{firstName: hashQuery}, {lastName: hashQuery}])
    .select('firstName lastName fullName email avatar profilePictureUrl notifications')
    .exec(function (err, users) {
      if (err) {
        log('Found error: %j', err)
        return fn(err)
      }

      log('Found users %j for hash %s', pluck(users, 'id'), hashQuery)
      fn(null, users)
    })

  return this
}
>>>>>>> 9a270388

/**
 * Get `User` objects whose email has been validated
 *
 * @param {Function} fn callback function
 *   - 'err' error found while process or `null`
 *   - 'users' list of `User` objects found or `undefined`
 * @return {Module} `user` module
 * @api public
 */

exports.findEmailValidated = function findEmailValidated (fn) {
  log('Searching for email validated users matching')

  User.find({ emailValidated: true })
    .exec(function (err, users) {
      if (err) {
        log('Found error: %j', err)
        return fn(err)
      }

      log('Found %d email validated users', users.length)
      fn(null, users)
    })

  return this
}

/**
 * Find `User` object by email
 *
 * @param {String} The email of the user
 * @param {Function} fn callback function
 *   - 'err' error found while process or `null`
 *   - 'user' the `User` object found or `undefined`
 * @return {Module} `user` module
 * @api public
 */

exports.getByEmail = function search (email, fn) {
  log('Searching for User with email %s', email)

  User.findOne({email: email})
<<<<<<< HEAD
  .select('firstName lastName fullName email avatar profilePictureUrl notifications emailValidated')
  .exec(function(err, user) {
    if (err) {
      return log('Found error: %j', err), fn(err);
    }
=======
    .select('firstName lastName fullName email avatar profilePictureUrl notifications emailValidated')
    .exec(function (err, user) {
      if (err) {
        log('Found error: %j', err)
        return fn(err)
      }
>>>>>>> 9a270388

      if (!user) {
        log('User not found for email %s', email)
        return fn(null, false)
      }

      log('Found User %j for email %s', user.id, email)
      fn(null, user)
    })

  return this
}

/**
 * Lookup `User`s objects by ids
 *
 * @param {Array} ids array to search by
 * @param {Function} fn callback function
 *   - 'err' error found while process or `null`
 *   - 'users' list of `User` objects found or `undefined`
 * @return {Module} `user` module
 * @api public
 */

exports.lookup = function lookup (ids, fn) {
  log('Searching for users by ids %s', ids)

  User.find({_id: {$in: ids}})
    .select('firstName lastName fullName email avatar profilePictureUrl notifications')
    .exec(function (err, users) {
      if (err) {
        log('Found error: %j', err)
        return fn(err)
      }

      log('Found users %j', pluck(users, 'id'))

      // Now the users list should be ordered
      // as requested by the ids order

      var list = []
      ids.forEach(function (id) {
        var user = users.filter(function (c) {
          return c.id === id
        })[0]
        if (user) list.push(user)
      })

      log('Delivering users %j', pluck(list, 'id'))
      fn(null, list)
    })

  return this
}

/**
 * User interfaces functions.
 */

exports.expose = {}

/**
 * Expose user attributes to be used on a private manner.
 * e.g.: '/api/user/me' call from an authenticated user.
 *
 * @param {User} user.
 * @return {Hash} user attributes
 * @api public
 */

exports.expose.confidential = function (user) {
  return expose('id firstName lastName displayName email avatar staff notifications locale')(user)
}

/**
 * Expose user attributes to be used publicly.
 * e.g.: Search calls, users listings.
 *
 * @param {User} user.
 * @return {Hash} user attributes
 * @api public
 */

<<<<<<< HEAD
exports.expose.ordinary = function(user){
  return expose('id fullName displayName avatar locale')(user);
=======
exports.expose.ordinary = function (user) {
  return expose('id fullName displayName avatar notifications locale')(user)
>>>>>>> 9a270388
}<|MERGE_RESOLUTION|>--- conflicted
+++ resolved
@@ -29,21 +29,6 @@
   log('Looking for all users.')
 
   User
-<<<<<<< HEAD
-  .find()
-  .sort('-createdAt')
-  .exec(function (err, users) {
-    if (err) {
-      log('Found error %j', err);
-      return fn(err);
-    };
-
-    log('Delivering all users %j', pluck(users, 'id'));
-    fn(null, users);
-  });
-  return this;
-};
-=======
     .find()
     .sort('-createdAt')
     .exec(function (err, users) {
@@ -57,7 +42,6 @@
     })
   return this
 }
->>>>>>> 9a270388
 
 /**
  * Get User for `id` string or `ObjectId`
@@ -97,48 +81,25 @@
  * @api public
  */
 
-<<<<<<< HEAD
-exports.search = function search(query, fn) {
-  log('Searching for users matching %s', query);
+exports.search = function search (query, fn) {
+  log('Searching for users matching %s', query)
 
   User
     .find({$text: {$search: query }}, {score: {$meta: 'textScore'}})
     .sort({score: {$meta: 'textScore'}})
     .limit(10)
-    .exec(function(err, users) {
-      if (err) {
-        log('Found error: %j', err);
-        return fn(err);
-      }
-
-      log('Found users %j for hash %s', pluck(users, 'id'), query);
-      fn(null, users);
-    });
-
-  return this;
-};
-=======
-exports.search = function search (query, fn) {
-  var hashQuery = new RegExp('.*' + query + '.*', 'i')
-
-  log('Searching for users matching %s', hashQuery)
-
-  User.find()
-    .or([{firstName: hashQuery}, {lastName: hashQuery}])
-    .select('firstName lastName fullName email avatar profilePictureUrl notifications')
-    .exec(function (err, users) {
-      if (err) {
-        log('Found error: %j', err)
-        return fn(err)
-      }
-
-      log('Found users %j for hash %s', pluck(users, 'id'), hashQuery)
+    .exec(function (err, users) {
+      if (err) {
+        log('Found error: %j', err)
+        return fn(err)
+      }
+
+      log('Found users %j for hash %s', pluck(users, 'id'), query)
       fn(null, users)
     })
 
   return this
 }
->>>>>>> 9a270388
 
 /**
  * Get `User` objects whose email has been validated
@@ -182,20 +143,12 @@
   log('Searching for User with email %s', email)
 
   User.findOne({email: email})
-<<<<<<< HEAD
-  .select('firstName lastName fullName email avatar profilePictureUrl notifications emailValidated')
-  .exec(function(err, user) {
-    if (err) {
-      return log('Found error: %j', err), fn(err);
-    }
-=======
     .select('firstName lastName fullName email avatar profilePictureUrl notifications emailValidated')
     .exec(function (err, user) {
       if (err) {
         log('Found error: %j', err)
         return fn(err)
       }
->>>>>>> 9a270388
 
       if (!user) {
         log('User not found for email %s', email)
@@ -279,11 +232,6 @@
  * @api public
  */
 
-<<<<<<< HEAD
-exports.expose.ordinary = function(user){
-  return expose('id fullName displayName avatar locale')(user);
-=======
 exports.expose.ordinary = function (user) {
-  return expose('id fullName displayName avatar notifications locale')(user)
->>>>>>> 9a270388
+  return expose('id fullName displayName avatar locale')(user)
 }