--- conflicted
+++ resolved
@@ -220,11 +220,7 @@
  */
 
 exports.expose.confidential = function(user){
-<<<<<<< HEAD
-  return expose('id firstName lastName email staff avatar notifications locale')(user);
-=======
   return expose('id firstName lastName email avatar staff notifications locale')(user);
->>>>>>> e5912e34
 }
 
 
