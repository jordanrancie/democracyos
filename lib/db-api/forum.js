--- conflicted
+++ resolved
@@ -4,37 +4,6 @@
 var log = new Log('democracyos:db-api:forum');
 var Forum = models.Forum;
 
-<<<<<<< HEAD
-exports.all = function all(fn) {
-  log('Looking for all forums');
-
-  Forum
-  .find({ deletedAt: null })
-  .populate('owner')
-  .select('id title body url owner imageUrl')
-  .exec(function(err, forums) {
-    if (err) {
-      log('Found error: %s', err);
-      return fn(err);
-    }
-
-    log('Delivering forums %j', forums);
-
-    Forum.findOne({ deletedAt: null }).exec(function(_err) {
-      if (_err) {
-        log('Found error: %s', _err);
-        return fn(_err);
-      }
-
-      fn(null, { forums: forums });
-    });
-  });
-
-  return this;
-};
-
-=======
->>>>>>> 8c58fc32
 exports.create = function create(data, fn) {
   log('Creating new forum');
 
