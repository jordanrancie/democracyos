import page from 'page';
import qs from 'qs';
import title from '../title/title.js';
import t from 't-component';
import o from 'component-dom';
import request from '../request/request.js';
import user from '../user/user.js';
import config from '../config/config.js';
import SignupForm from './signup-form-view.js';
import EmailValidationForm from './email-validation-form-view.js';
import EmailValidationCompleteForm from './email-validation-complete-view.js';
import ResendValidationEmailForm from './resend-validation-email-form-view.js';
import authFacebookForm from '../auth-facebook/form';

let parse = (ctx, next) => {
  ctx.query = qs.parse(ctx.querystring);
  next();
};

// FIXME: This feature is going to dissapear
let externalSignup = (ctx, next) => {
  if (!config.signupUrl) return next();
  window.location = config.signupUrl;
};

<<<<<<< HEAD
page('/signup', citizen.anonymous, externalSignup, citizen.loggedoff, authFacebookForm, parse, (ctx, next) => {
=======
page('/signup', externalSignup, user.loggedoff, authFacebookForm, parse, (ctx, next) => {
>>>>>>> f5620892
  // Build form view with options
  let reference = ctx.query.reference;
  let form = new SignupForm(reference);

  // Display content section
  o(document.body).addClass('signup-page');

  // Update page's title
  title(t('signin.signup'));

  // Empty container and render form
  form.replace('#content');
});

page('/signup/validate/:token', externalSignup, parse, (ctx, next) => {
  // Build form view with options
  let form = new EmailValidationForm(ctx.params.token, ctx.query.reference);

  // Display content section
  o(document.body).addClass('validate-token');

  form.replace('#content');
});

page('/signup/validated', externalSignup, user.required, parse, (ctx, next) => {
  // Build form view with options
  let form = new EmailValidationCompleteForm(ctx.query.reference);

  // Display content section
  o(document.body).addClass('validation-complete');

  form.replace('#content');

  if (ctx.query.reference) {
    setTimeout((() => page(ctx.query.reference)), 5000);
  }
});

page('/signup/resend-validation-email', externalSignup, (ctx, next) => {
  // Build form view with options
  let form = new ResendValidationEmailForm();

  // Display content section
  o(document.body).addClass('signup-page');

  // Update page's title
  title(t('signup.resend-validation-email'));

  // Empty container and render form
  form.replace('#content');
});<|MERGE_RESOLUTION|>--- conflicted
+++ resolved
@@ -23,11 +23,7 @@
   window.location = config.signupUrl;
 };
 
-<<<<<<< HEAD
-page('/signup', citizen.anonymous, externalSignup, citizen.loggedoff, authFacebookForm, parse, (ctx, next) => {
-=======
 page('/signup', externalSignup, user.loggedoff, authFacebookForm, parse, (ctx, next) => {
->>>>>>> f5620892
   // Build form view with options
   let reference = ctx.query.reference;
   let form = new SignupForm(reference);
