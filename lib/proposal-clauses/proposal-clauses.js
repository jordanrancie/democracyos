--- conflicted
+++ resolved
@@ -1,4 +1,3 @@
-<<<<<<< HEAD
 import t from 't-component';
 import o from 'component-dom';
 import debug from 'debug';
@@ -27,87 +26,6 @@
 
   load () {
     let self = this;
-=======
-/**
- * Module dependencies.
- */
-
-var citizen = require('citizen');
-var config = require('config');
-var request = require('request');
-var SideComments = require('side-comments');
-var StatefulView = require('stateful-view');
-var t = require('t');
-var o = require('dom');
-var template = require('./template');
-var log = require('debug')('democracyos:proposal-clause');
-
-/**
- * Expose `ProposalClauses`
- */
-
-module.exports = ProposalClauses;
-
-function ProposalClauses(law, reference) {
-  StatefulView.call(this, template, { clauses: law.clauses });
-
-  this.law = law;
-  this.reference = reference;
-  this.loadComments();
-}
-
-StatefulView(ProposalClauses);
-
-ProposalClauses.prototype.loadComments = function() {
-  this
-    .load()
-    .ready(this.sideComments.bind(this));
-};
-
-ProposalClauses.prototype.load = function(clauseId) {
-  var self = this;
-
-  request
-    .get('/api/law/:id/clause-comments'.replace(':id', this.law.id))
-    .end(function (err, res) {
-      if (res.status !== 200) ; //log error
-
-      self.comments = res.body;
-
-      request
-        .get('/api/law/:id/summary-comments'.replace(':id', self.law.id))
-        .end(function (err, res) {
-          if (res.status !== 200) ; //log error
-
-          self.comments = self.comments.concat(res.body);
-          self.state('loaded');
-        });
-    });
-
-  return this;
-};
-
-ProposalClauses.prototype.sideComments = function () {
-  var self = this;
-  var law = this.law;
-  var className = '.commentable-container';
-
-  var userComment = citizen.id ? {
-    id: citizen.id,
-    avatarUrl: citizen.avatar,
-    name: citizen.firstName + ' ' + citizen.lastName,
-    isAdmin: citizen.staff
-  } : null;
-
-  var sections;
-  if (isHTML(law.summary)) {
-    sections = this.getSections(law);
-  } else {
-    sections = this.getClausesSections(law);
-  }
-
-  var locals = { trans: t, locale: config.locale, reference: this.reference };
->>>>>>> e5912e34
 
     request
       .get('/api/topic/:id/clause-comments'.replace(':id', this.topic.id))
@@ -147,7 +65,7 @@
       sections = this.getClausesSections(topic);
     }
 
-    let locals = { trans: t, locale: config.locale };
+    let locals = { trans: t, locale: config.locale, reference: this.reference };
 
     let sideComments = new SideComments(className, userComment, sections, locals);
     sideComments.on('commentPosted', this.onClauseCommentPosted.bind(this));
@@ -194,7 +112,6 @@
       }
     }
 
-<<<<<<< HEAD
     let i = 0;
     paragraphs.forEach(function (paragraph) {
       if (!paragraph) return;
@@ -220,32 +137,6 @@
     });
 
     return sections;
-=======
-    section.comments = self.comments.filter(filterBySection).map(self.formatComment);
-    sections.push(section);
-  });
-
-  return sections;
-}
-
-ProposalClauses.prototype.formatComment = function (comment) {
-  comment.authorAvatarUrl = comment.author.avatar;
-  comment.authorName = comment.author.fullName;
-  comment.authorId = comment.author.id;
-  comment.comment = comment.text;
-  comment.sectionId = comment.reference;
-  return comment;
-}
-
-ProposalClauses.prototype.onClauseCommentPosted = function(comment) {
-  var self = this;
-  var clauseComment = {};
-  clauseComment.reference = comment.sectionId;
-  if (~comment.sectionId.indexOf('-')) {
-    clauseComment.context = 'summary';
-  } else {
-    clauseComment.context = 'clause';
->>>>>>> e5912e34
   }
 
   isHTML (str) {
