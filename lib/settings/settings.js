import title from '../title/title.js';
import page from 'page';
import o from 'component-dom';
import citizen from '../citizen/citizen.js';
import { dom } from '../render/render.js';
import Password from '../settings-password/view.js';
import Profile from '../settings-profile/view.js';
import Notifications from '../settings-notifications/view.js';
import settings from './settings-container.jade';

/**
 * Check if page is valid
 */

<<<<<<< HEAD
var config = require('config');
var settings = require('./settings-container');
var Password = require('settings-password');
var Profile = require('settings-profile');
var Notifications = require('settings-notifications');
var citizen = require('citizen');
var render = require('render');
var title = require('title');
var page = require('page');
var o = require('dom');
=======
let valid = (ctx, next) => {
  var page = ctx.params.page || "profile";
  var valid = ['profile', 'password', 'notifications'];
  return ctx.valid = ~valid.indexOf(page), next();
};
>>>>>>> ce5a06f4

/**
 * Check if exists external settings
 */

let external = (ctx, next) => {
  if (!config.settingsUrl) return next();
  window.location = config.settingsUrl + (ctx.params.page ? ('/' + ctx.params.page) : '');
};

page('/settings/:page?', valid, external, citizen.required, (ctx, next) => {
  if (!ctx.valid) {
    return next();
  }

  let page = ctx.params.page || "profile";
  let container = o(dom(settings));
  let content = o('.settings-content', container);

  let profile = new Profile;
  let password = new Password;
  let notifications = new Notifications;

  // prepare wrapper and container
  o('#content').empty().append(container);

  // set active section on sidebar
  if (o('.active', container)) {
    o('.active', container).removeClass('active');
  }

  o('[href="/settings/' + page + '"]', container).addClass('active');

  // Set page's title
  title(o('[href="/settings/' + page + '"]').html());

  // render all settings pages
  profile.appendTo(content);
  if (!config.facebookSignin) {
    password.appendTo(content);
  }
  notifications.appendTo(content);

  // Display current settings page
  o("#" + page + "-wrapper", container).removeClass('hide');
});<|MERGE_RESOLUTION|>--- conflicted
+++ resolved
@@ -7,29 +7,17 @@
 import Profile from '../settings-profile/view.js';
 import Notifications from '../settings-notifications/view.js';
 import settings from './settings-container.jade';
+import config from '../config/config.js';
 
 /**
  * Check if page is valid
  */
 
-<<<<<<< HEAD
-var config = require('config');
-var settings = require('./settings-container');
-var Password = require('settings-password');
-var Profile = require('settings-profile');
-var Notifications = require('settings-notifications');
-var citizen = require('citizen');
-var render = require('render');
-var title = require('title');
-var page = require('page');
-var o = require('dom');
-=======
 let valid = (ctx, next) => {
   var page = ctx.params.page || "profile";
   var valid = ['profile', 'password', 'notifications'];
   return ctx.valid = ~valid.indexOf(page), next();
 };
->>>>>>> ce5a06f4
 
 /**
  * Check if exists external settings
