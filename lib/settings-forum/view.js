import Log from 'debug'
import bus from 'bus'
import render from '../render/render'
import View from '../view/view'
import ForumRow from './forum-row-view'
import template from './template.jade'
import newForumButton from './new-forum-button.jade'
import forumStore from '../forum-store/forum-store'

const log = new Log('democracyos:settings-forum:view')

export default class ForumsView extends View {

  /**
   * Creates a profile edit view
   */

  constructor () {
    super(template)
    this.forumsList = this.find('.forums')
    this.load()
  }

  load () {
    forumStore.findAll({'privileges.canChangeTopics': true})
      .then(forums => {
        if (!forums || !forums.length) return this.empty();
        forums.forEach(this.add, this);
      })
      .catch(err => {
        if (err.status === 404) {
          this.empty()
        } else {
          log('Found Error %s', err)
        }
      })
  }

  add (forum) {
<<<<<<< HEAD
    var row = new ForumRow(forum);
    this.forumsList.append(row.el);
    bus.once(`forum-store:destroy:${forum.id}`, () => {
      row.remove();
      if ('' == this.forumsList.html()) this.empty();
    });
=======
    var row = new ForumRow(forum)
    this.forumsList.append(row.el)
    bus.once(`forum-store:destroy:${forum.name}`, () => {
      row.remove()
      if (this.forumsList.html() === '') this.empty()
    })
>>>>>>> 9a270388
  }

  empty () {
    this.forumsList.empty()
    this.forumsList.append(render(newForumButton))
  }
}<|MERGE_RESOLUTION|>--- conflicted
+++ resolved
@@ -24,8 +24,8 @@
   load () {
     forumStore.findAll({'privileges.canChangeTopics': true})
       .then(forums => {
-        if (!forums || !forums.length) return this.empty();
-        forums.forEach(this.add, this);
+        if (!forums || !forums.length) return this.empty()
+        forums.forEach(this.add, this)
       })
       .catch(err => {
         if (err.status === 404) {
@@ -37,21 +37,12 @@
   }
 
   add (forum) {
-<<<<<<< HEAD
-    var row = new ForumRow(forum);
-    this.forumsList.append(row.el);
-    bus.once(`forum-store:destroy:${forum.id}`, () => {
-      row.remove();
-      if ('' == this.forumsList.html()) this.empty();
-    });
-=======
     var row = new ForumRow(forum)
     this.forumsList.append(row.el)
-    bus.once(`forum-store:destroy:${forum.name}`, () => {
+    bus.once(`forum-store:destroy:${forum.id}`, () => {
       row.remove()
-      if (this.forumsList.html() === '') this.empty()
+      if (!this.forumsList.html()) this.empty()
     })
->>>>>>> 9a270388
   }
 
   empty () {
