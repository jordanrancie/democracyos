--- conflicted
+++ resolved
@@ -3,15 +3,12 @@
  */
 
 var log = require('debug')('democracyos:forgotpassword');
+var mongoose = require('mongoose');
 var api = require('lib/db-api');
 var t = require('t-component');
 var config = require('lib/config');
 var utils = require('lib/utils');
-<<<<<<< HEAD
-var notifier = require('lib/notifications');
-=======
 var notifier = require('lib/notifications').notifier;
->>>>>>> a76eb826
 var normalizeEmail = require('lib/normalize-email');
 var User = require('lib/models').User;
 
