import request from '../request/request.js';
import Stateful from '../stateful/stateful.js';
import cookie from 'component-cookie';

export default class Citizen extends Stateful {

  /**
   * Citizen
   *
   * @param {String} path user's load path
   * @return {Citizen} `Citizen` instance
   * @api public
   */

  constructor (path) {
    super();
    this.$_state = 'unloaded';
    this.$_path = path;
  }

  /**
   * Loads user from path
   *
   * @param {String} path user's load path
   * @return {Citizen} `Citizen` instance.
   * @api public
   */

  load (path) {
    var self = this;
    this.$_path = path || this.$_path;
    this.state('loading');

    request
    .get('/api/citizen/'.concat(this.$_path))
    .end(function(err, res) {
      var u = res.body;

<<<<<<< HEAD
    if (err || !res.ok) {
      return _handleRequestError.bind(self)(err || res.error);
    }

    if (!(u.id || u._id)) {
      return _handleRequestError.bind(self)('Citizen not found');
    }
=======
      if (err || !res.ok) {
        return self._handleRequestError.bind(self)(err || res.error);
      };

      if (!(u.id || u._id)) {
        return self._handleRequestError.bind(self)('Citizen not found');
      };
>>>>>>> ce5a06f4

      self.set(u);
    });

    return this;
  }

  /**
   * Set user attributes
   *
   * @param {Hash} User attributes.
   * @return {Citizen} `Citizen` instance.
   * @api public
   */

  set (attrs) {
    var self = this;

    for (var prop in attrs) {
      if (attrs.hasOwnProperty(prop)) {
        self[prop] = attrs[prop];
      }
    }

    self.state('loaded');

    return this;
  }

  /**
   * Returns wether the receiver is logged (i.e.: sign in)
   *
   * @return {Boolean}
   * @api public
   */

  logged () {
    return !!this.id;
  }

  /**
   * Unloads instance and notifies observers.
   *
   * @return {Citizen}
   * @api public
   */

  unload () {
    this.cleanup();
    this.$_path = null;
    cookie('token', null, {
      domain: !config.deploymentDomain || 'localhost' === config.deploymentDomain.substring(0, 9)
        ? null
        : '.' + config.deploymentDomain
    });
    this.state('unloaded');
    return this;
  };

  /**
   * Cleans up citizen
   *
   * @api private
   */

  cleanup () {
    for (var i in this) {
      if ('_callbacks' == i) continue;
      if ('_events' == i) continue;
      if ('$' == i.charAt(0)) continue;
      if (!this.hasOwnProperty(i)) continue;
      if ('function' == typeof this[i]) continue;
      delete this[i];
    }
  };

  /**
   * Returns profile picture
   *
   * @api private
   */

  profilePicture () {
    if (this.profilePictureUrl) return this.profilePictureUrl;
    return this.gravatar;
  };

  /**
   * Handle error from requests
   *
   * @param {Object} err from request
   * @api private
   */

  _handleRequestError (err) {
    // FIXME: change this off for handling it on subscribers
    // Shut ready's down
    this.off('ready');
    this.emit('error', err);
  }
}

// /**
//  * Citizen
//  *
//  * @param {String} path user's load path
//  * @return {Citizen} `Citizen` instance
//  * @api public
//  */

// function Citizen (path) {
//   if (!(this instanceof Citizen)) {
//     return new Citizen(path);
//   };

// }

// /**
//  * Inherit from `Stateful`
//  */

// Stateful(Citizen);

// /**
//  * Loads user from path
//  *
//  * @param {String} path user's load path
//  * @return {Citizen} `Citizen` instance.
//  * @api public
//  */

// load = function(path) {
//   var self = this;
//   this.$_path = path || this.$_path;
//   this.state('loading');

//   request
//   .get('/api/citizen/'.concat(this.$_path))
//   .end(function(err, res) {
//     var u = res.body;

//     if (err || !res.ok) {
//       return _handleRequestError.bind(self)(err || res.error);
//     };

//     if (!(u.id || u._id)) {
//       return _handleRequestError.bind(self)('Citizen not found');
//     };

//     self.set(u);
//   });

//   return this;
// }

// /**
//  * Set user attributes
//  *
//  * @param {Hash} User attributes.
//  * @return {Citizen} `Citizen` instance.
//  * @api public
//  */

// Citizen.prototype.set = function(attrs) {
//   var self = this;

//   for (var prop in attrs) {
//     if (attrs.hasOwnProperty(prop)) {
//       self[prop] = attrs[prop];
//     }
//   }

//   self.state('loaded');

//   return this;
// }

// *
//  * Returns wether the receiver is logged (i.e.: sign in)
//  *
//  * @return {Boolean}
//  * @api public
 

// Citizen.prototype.logged = function() {
//   return !!this.id;
// }

// /**
//  * Unloads instance and notifies observers.
//  *
//  * @return {Citizen}
//  * @api public
//  */

// Citizen.prototype.unload = function() {
//   this.cleanup();
//   this.$_path = null;
//   cookie('token', null, {
//     domain: !config.deploymentDomain || 'localhost' === config.deploymentDomain.substring(0, 9)
//       ? null
//       : '.' + config.deploymentDomain
//   });
//   this.state('unloaded');
//   return this;
// };

// /**
//  * Cleans up citizen
//  *
//  * @api private
//  */

// Citizen.prototype.cleanup = function() {
//   for (var i in this) {
//     if ('_callbacks' == i) continue;
//     if ('$' == i.charAt(0)) continue;
//     if (!this.hasOwnProperty(i)) continue;
//     if ('function' == typeof this[i]) continue;
//     delete this[i];
//   }
// };

// /**
//  * Returns profile picture
//  *
//  * @api private
//  */

// Citizen.prototype.profilePicture = function() {
//   if (this.profilePictureUrl) return this.profilePictureUrl;
//   return this.gravatar;
// };

// /**
//  * Handle error from requests
//  *
//  * @param {Object} err from request
//  * @api private
//  */

// function _handleRequestError (err) {
//   // FIXME: change this off for handling it on subscribers
//   // Shut ready's down
//   this.off('ready');
//   this.emit('error', err);
// }<|MERGE_RESOLUTION|>--- conflicted
+++ resolved
@@ -27,34 +27,22 @@
    */
 
   load (path) {
-    var self = this;
     this.$_path = path || this.$_path;
     this.state('loading');
 
     request
     .get('/api/citizen/'.concat(this.$_path))
-    .end(function(err, res) {
+    .end((err, res) => {
       var u = res.body;
-
-<<<<<<< HEAD
-    if (err || !res.ok) {
-      return _handleRequestError.bind(self)(err || res.error);
-    }
-
-    if (!(u.id || u._id)) {
-      return _handleRequestError.bind(self)('Citizen not found');
-    }
-=======
       if (err || !res.ok) {
-        return self._handleRequestError.bind(self)(err || res.error);
+        return this._handleRequestError(err || res.error);
       };
 
       if (!(u.id || u._id)) {
-        return self._handleRequestError.bind(self)('Citizen not found');
+        return this._handleRequestError('Citizen not found');
       };
->>>>>>> ce5a06f4
 
-      self.set(u);
+      this.set(u);
     });
 
     return this;
@@ -153,150 +141,4 @@
     this.off('ready');
     this.emit('error', err);
   }
-}
-
-// /**
-//  * Citizen
-//  *
-//  * @param {String} path user's load path
-//  * @return {Citizen} `Citizen` instance
-//  * @api public
-//  */
-
-// function Citizen (path) {
-//   if (!(this instanceof Citizen)) {
-//     return new Citizen(path);
-//   };
-
-// }
-
-// /**
-//  * Inherit from `Stateful`
-//  */
-
-// Stateful(Citizen);
-
-// /**
-//  * Loads user from path
-//  *
-//  * @param {String} path user's load path
-//  * @return {Citizen} `Citizen` instance.
-//  * @api public
-//  */
-
-// load = function(path) {
-//   var self = this;
-//   this.$_path = path || this.$_path;
-//   this.state('loading');
-
-//   request
-//   .get('/api/citizen/'.concat(this.$_path))
-//   .end(function(err, res) {
-//     var u = res.body;
-
-//     if (err || !res.ok) {
-//       return _handleRequestError.bind(self)(err || res.error);
-//     };
-
-//     if (!(u.id || u._id)) {
-//       return _handleRequestError.bind(self)('Citizen not found');
-//     };
-
-//     self.set(u);
-//   });
-
-//   return this;
-// }
-
-// /**
-//  * Set user attributes
-//  *
-//  * @param {Hash} User attributes.
-//  * @return {Citizen} `Citizen` instance.
-//  * @api public
-//  */
-
-// Citizen.prototype.set = function(attrs) {
-//   var self = this;
-
-//   for (var prop in attrs) {
-//     if (attrs.hasOwnProperty(prop)) {
-//       self[prop] = attrs[prop];
-//     }
-//   }
-
-//   self.state('loaded');
-
-//   return this;
-// }
-
-// *
-//  * Returns wether the receiver is logged (i.e.: sign in)
-//  *
-//  * @return {Boolean}
-//  * @api public
- 
-
-// Citizen.prototype.logged = function() {
-//   return !!this.id;
-// }
-
-// /**
-//  * Unloads instance and notifies observers.
-//  *
-//  * @return {Citizen}
-//  * @api public
-//  */
-
-// Citizen.prototype.unload = function() {
-//   this.cleanup();
-//   this.$_path = null;
-//   cookie('token', null, {
-//     domain: !config.deploymentDomain || 'localhost' === config.deploymentDomain.substring(0, 9)
-//       ? null
-//       : '.' + config.deploymentDomain
-//   });
-//   this.state('unloaded');
-//   return this;
-// };
-
-// /**
-//  * Cleans up citizen
-//  *
-//  * @api private
-//  */
-
-// Citizen.prototype.cleanup = function() {
-//   for (var i in this) {
-//     if ('_callbacks' == i) continue;
-//     if ('$' == i.charAt(0)) continue;
-//     if (!this.hasOwnProperty(i)) continue;
-//     if ('function' == typeof this[i]) continue;
-//     delete this[i];
-//   }
-// };
-
-// /**
-//  * Returns profile picture
-//  *
-//  * @api private
-//  */
-
-// Citizen.prototype.profilePicture = function() {
-//   if (this.profilePictureUrl) return this.profilePictureUrl;
-//   return this.gravatar;
-// };
-
-// /**
-//  * Handle error from requests
-//  *
-//  * @param {Object} err from request
-//  * @api private
-//  */
-
-// function _handleRequestError (err) {
-//   // FIXME: change this off for handling it on subscribers
-//   // Shut ready's down
-//   this.off('ready');
-//   this.emit('error', err);
-// }+}