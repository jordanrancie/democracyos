--- conflicted
+++ resolved
@@ -14,11 +14,7 @@
 var config = require('lib/config');
 var utils = require('lib/utils');
 var notifier = require('lib/notifications').notifier;
-<<<<<<< HEAD
 var hasAccess = require('lib/is-owner').hasAccess;
-
-=======
->>>>>>> ba8b6232
 
 var app = module.exports = express();
 
@@ -425,7 +421,6 @@
       log('publish topic %s at %s', topicDoc.id, topicDoc.publishedAt);
 
       var eventName = 'topic-published';
-<<<<<<< HEAD
 
       var topicUrl = utils.buildUrl(config, { pathname: '/topic/' + topicDoc.id });
 
@@ -434,16 +429,6 @@
         url: topicUrl
       };
 
-=======
-
-      var topicUrl = utils.buildUrl(config, { pathname: '/topic/' + topicDoc.id });
-
-      var data = {
-        topic: { mediaTitle: topicDoc.mediaTitle, id: topicDoc.id },
-        url: topicUrl
-      };
-
->>>>>>> ba8b6232
       if (config.deploymentId) {
         data.deploymentId = config.deploymentId;
       }
@@ -457,11 +442,8 @@
             log('Successfully notified publishing of topic %s', topicDoc.id);
           }
         });
-<<<<<<< HEAD
-=======
 
       res.json(200);
->>>>>>> ba8b6232
 
       res.json(expose(topicKeys)(topicDoc.toJSON()));
     });
