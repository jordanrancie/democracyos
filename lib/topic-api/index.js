--- conflicted
+++ resolved
@@ -14,11 +14,8 @@
 var config = require('lib/config');
 var utils = require('lib/utils');
 var notifier = require('lib/notifications');
-<<<<<<< HEAD
 var migrateTopic = require('lib/migrations/topic');
-=======
 var hasAccess = require('lib/is-owner').hasAccess;
->>>>>>> 8c58fc32
 
 var app = module.exports = express();
 
@@ -71,13 +68,6 @@
     return _handleError(new Error('Unauthorized.'), req, res);
   }
 
-<<<<<<< HEAD
-    var keys = [
-      'id topicId mediaTitle status open closed public draft deleted',
-      'tag participants voted createdAt updatedAt closingAt',
-      'publishedAt deletedAt votable bodyTruncationText links author authorUrl'
-    ].join(' ');
-=======
   if (req.user.staff) return next();
   return _handleError(new Error('Unauthorized.'), req, res);
 }
@@ -93,7 +83,6 @@
 },
 function (req, res) {
   log('Request /topic/all');
->>>>>>> 8c58fc32
 
   api.topic.all({
     forum: req.forum
@@ -119,50 +108,45 @@
 
   api.topic.get(req.params.id, function (err, topic) {
     if (err) return _handleError(err, req, res);
-<<<<<<< HEAD
-    if (!topicDoc) return res.send(404);
-    migrateTopic(topicDoc, function (err, topicMigrated) {
+    if (!topic) return res.send(404);
+    migrateTopic(topic, function (err, topicMigrated) {
       if (err) {
         return _handleError(err, req, res);
       }
 
       log('Serving topic %s', topicMigrated.id);
-=======
-    if (!topic) return res.send(404);
-
-    log('Serving topic %s', topic.id);
-
-    res.json(exposeTopic(topic, req.user));
-  });
-});
-
-app.get('/topic/:id/summary-comments', function (req, res) {
-  log('Request /topic/%s/summary-comments', req.params.id);
-
-  api.topic.get(req.params.id, function (err) {
-    if (err) return _handleError(err, req, res);
-
-    var re = new RegExp(req.params.id + '\-\\d');
-    var paging = { page: 0, limit: 0, sort: 'score', exclude_user: null };
-    api.comment.getFor({context: 'summary', reference: re}, paging, function (err, comments) {
-      if (err) return _handleError(err, req, res);
-
-      log('Serving topic %s summary\'s comments %j', req.params.id, pluck(comments, 'id'));
-
->>>>>>> 8c58fc32
-      var keys = [
-        'id topicId title mediaTitle body clauses source status open closed public draft deleted',
-        'satus state tag participants',
-        'upvotes downvotes abstentions createdAt updatedAt closingAt',
-        'publishedAt deletedAt votable bodyTruncationText links author authorUrl'
-      ].join(' ');
-      topicMigrated.clauses = topicMigrated.clauses.filter(function(clause) {
-        return !!clause.markup;
-      });
-      res.json(expose(keys)(topicMigrated.toJSON()));
-    });
-  });
-});
+      res.json(exposeTopic(topicMigrated, req.user));
+    });
+  });
+});
+
+// app.get('/topic/:id/summary-comments', function (req, res) {
+//   log('Request /topic/%s/summary-comments', req.params.id);
+
+//   api.topic.get(req.params.id, function (err) {
+//     if (err) return _handleError(err, req, res);
+
+//     var re = new RegExp(req.params.id + '\-\\d');
+//     var paging = { page: 0, limit: 0, sort: 'score', exclude_user: null };
+//     api.comment.getFor({context: 'summary', reference: re}, paging, function (err, comments) {
+//       if (err) return _handleError(err, req, res);
+
+//       log('Serving topic %s summary\'s comments %j', req.params.id, pluck(comments, 'id'));
+
+// >>>>>>> 1.0.0
+//       var keys = [
+//         'id topicId title mediaTitle body clauses source status open closed public draft deleted',
+//         'satus state tag participants',
+//         'upvotes downvotes abstentions createdAt updatedAt closingAt',
+//         'publishedAt deletedAt votable bodyTruncationText links author authorUrl'
+//       ].join(' ');
+//       topicMigrated.clauses = topicMigrated.clauses.filter(function(clause) {
+//         return !!clause.markup;
+//       });
+//       res.json(expose(keys)(topicMigrated.toJSON()));
+//     });
+//   });
+// });
 
 // TODO: Change endpoint -- move to comment-api
 app.get('/topic/:id/sidecomments', function (req, res) {
@@ -309,27 +293,19 @@
   );
 });
 
-<<<<<<< HEAD
-app.post('/topic/create', restrict, staff, function (req, res, next) {
-=======
 app.post('/topic/create', restrict, hasAccess, function (req, res, next) {
->>>>>>> 8c58fc32
   log('Request /topic/create %j', req.body);
 
   req.body.forum = req.forum;
   api.topic.create(req.body, function (err, topic) {
     if (err) return next(err);
-<<<<<<< HEAD
     var keys = [
       'id topicId title mediaTitle body clauses source state',
       'status open closed public draft deleted tag participants',
       'upvotes downvotes abstentions createdAt updatedAt closingAt',
       'publishedAt deletedAt votable bodyTruncationText links author authorUrl'
     ].join(' ');
-    res.json(expose(keys)(topicDoc));
-=======
     res.json(exposeTopic(topic, req.user));
->>>>>>> 8c58fc32
   });
 });
 
@@ -338,20 +314,8 @@
 
   api.topic.update(req.params.id, req.body, function (err, topic) {
     if (err) return _handleError(err, req, res);
-<<<<<<< HEAD
-
-    log('Serving topic %s', topicDoc.id);
-    var keys = [
-      'id topicId title mediaTitle body clauses source state',
-      'status open closed public draft deleted tag participants',
-      'upvotes downvotes abstentions createdAt updatedAt closingAt',
-      'publishedAt deletedAt votable bodyTruncationText links author authorUrl'
-    ].join(' ');
-
-    res.json(expose(keys)(topicDoc.toJSON()));
-=======
+    log('Serving topic %s', topic.id);
     res.json(exposeTopic(topic, req.user));
->>>>>>> 8c58fc32
   });
 });
 
