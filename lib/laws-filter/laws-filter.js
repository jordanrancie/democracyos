/**
 * Module dependencies.
 */

var Emitter = require('emitter');
var store = require('store')();
var laws = require('laws');
var citizen = require('citizen');
var merge = require('merge-util');
var t = require('t');
var type = require('type');
var _ = require('to-function');
var sorts = require('./sorts');
var log = require('debug')('democracyos:laws-filter');

/**
 * Create a `LawsFilter` instance
 */

function LawsFilter() {
  if (!(this instanceof LawsFilter)) {
    return new LawsFilter();
  };

<<<<<<< HEAD
  this.fetch = this.fetch.bind(this);
  this.onlawsready = this.onlawsready.bind(this);

  this.state('initializing');
  this.$_items = [];
  this.$_filters = {};
  this.$_counts = [];
  this.sorts = sorts;
  this.$_filters['sort'] = 'closing-soon';
  this.sort = sorts[this.get('sort')];
  laws.on('loaded', this.onlawsready)
=======
  this.reset = this.reset.bind(this);
  this.fetch = this.fetch.bind(this);
  this.refresh = this.refresh.bind(this);

  this.state('initializing');
  this.initialize();
  laws.ready(this.fetch);

  //TODO: make all this dependent on `bus` when making views reactive in #284
  citizen.on('loaded', this.refresh);
  citizen.on('unloaded', this.reset);
>>>>>>> b73f7f1b
}

/**
 * Mixin `LawsFilter` with `Emitter`
 */

Emitter(LawsFilter.prototype);

LawsFilter.prototype.initialize = function() {
  this.$_items = [];
  this.$_filters = {};
  this.$_counts = [];
  this.sorts = sorts;
  // TODO: remove this hardcode and use a default sort (maybe by config?)
  this.$_filters['sort'] = 'closing-soon';
  this.$_filters['status'] = 'open';
  this.sort = sorts[this.get('sort')];
};

LawsFilter.prototype.refresh = function() {
  laws.ready(this.fetch);
}

LawsFilter.prototype.reset = function() {
  this.initialize();
  this.set( { sort: 'closing-soon', status: 'open', 'hide-voted': false } );
};

LawsFilter.prototype.fetch = function() {
  if (!citizen.logged()){
    this.reset();
    this.state('loaded');
  } else {
    store.get('laws-filter', ondata.bind(this));

    function ondata (err, data) {
      if (err) log('unable to fetch');
      this.set(data);
      this.state('loaded');
    }
  }
}

LawsFilter.prototype.onlawsready = function() {
  laws.ready(this.fetch);
};

LawsFilter.prototype.items = function(v) {
  if (0 === arguments.length) {
    return this.$_items;
  }

  this.$_items = v;
}

LawsFilter.prototype.get = function(key) {
  if (0 === arguments.length) {
    return this.$_filters;
  };

  return this.$_filters[key];
}

LawsFilter.prototype.set = function (key, value) {
  if (2 === arguments.length) {
    // Create param object and call recursively
    var obj = {};
    return obj[key] = value, this.set(obj);
  };

  // key is an object
  merge(this.$_filters, key);

  // notify change of filters
  this.ready(onready.bind(this));

  function onready() {
    this.emit('change', this.get());
  };

  // reload items with updated filters
  this.reload();

  // save current state
  return this.save();
}

LawsFilter.prototype.save = function () {
  if (citizen.logged()) {
    store.set('laws-filter', this.get(), onsave.bind(this));

    function onsave(err, ok) {
      if (err) return log('unable to save');
      log('saved');
    }
  }

  return this;
}

/**
 * Emit `ready` if collection has
 * completed a cycle of request
 *
 * @param {Function} fn
 * @return {Laws} Instance of `Laws`
 * @api public
 */

LawsFilter.prototype.ready = function(fn) {
  var self = this;

  function done() {
    if ('loaded' === self.state()) {
      return fn();
    }
  }

  if ('loaded' === this.state()) {
    //We force 0 timeout on call stack
    setTimeout(done, 0);
  } else {
    this.once('loaded', done);
  }

  return this;
}

/**
 * Gets or sets receiver's state and emit to observers
 *
 * @param {String} state
 * @param {String} message
 * @return {Laws|String} Instance of `Laws` or current `state`
 * @api public
 */

LawsFilter.prototype.state = function(state, message) {
  if (0 === arguments.length) {
    return this.$_state;
  }

  this.$_state = state;
  this.emit(state, message);
  return this;
};

LawsFilter.prototype.reload = function() {
  var status = this.get('status');
  var hideVoted = this.get('hide-voted');
  var sortName = this.get('sort');
  var items = laws.get();

  this.$_counts['open'] = items.filter(_({ status: 'open'})).length;
  this.$_counts['closed'] = items.filter(_({ status: 'closed'})).length;

<<<<<<< HEAD
  // TODO: remove this once #288 is closed
  // Always exclude drafts
  items = items.filter(_('publishedAt != null'))

=======
>>>>>>> b73f7f1b
  // Filter by status
  items = status ? items.filter(_({ status: status })) : items.filter(_({ status: 'open'}));

  // Check if logged user's id is in the law's participants
  if (hideVoted) {
    items = items.filter(_('voted !== true'));
  }

  // Sort filtered
  // TODO: remove hardcode and make it some sort of default
  var sortFn = sortName ? sorts[sortName].sort : sorts['closing-soon'].sort;

  items = items.sort(sortFn);

  // save items
  this.items(items);

  this.ready(onready.bind(this));

  function onready() {
    this.emit('reload', this.items());
  };

  return this;
}

/**
 * Counts laws under a specific status, without side-effect
 * @param  {String} status filter criterion
 * @return {int}        Number of laws with parameter status
 */
LawsFilter.prototype.countFiltered = function(status) {
  return this.$_counts[status];
};

/**
 * Expose `LawsFilter` constructor
 */

module.exports = new LawsFilter();<|MERGE_RESOLUTION|>--- conflicted
+++ resolved
@@ -22,31 +22,19 @@
     return new LawsFilter();
   };
 
-<<<<<<< HEAD
-  this.fetch = this.fetch.bind(this);
-  this.onlawsready = this.onlawsready.bind(this);
-
-  this.state('initializing');
-  this.$_items = [];
-  this.$_filters = {};
-  this.$_counts = [];
-  this.sorts = sorts;
-  this.$_filters['sort'] = 'closing-soon';
-  this.sort = sorts[this.get('sort')];
-  laws.on('loaded', this.onlawsready)
-=======
   this.reset = this.reset.bind(this);
   this.fetch = this.fetch.bind(this);
   this.refresh = this.refresh.bind(this);
+  this.onlawsready = this.onlawsready.bind(this);
 
   this.state('initializing');
   this.initialize();
-  laws.ready(this.fetch);
+
+  laws.on('loaded', this.onlawsready)
 
   //TODO: make all this dependent on `bus` when making views reactive in #284
   citizen.on('loaded', this.refresh);
   citizen.on('unloaded', this.reset);
->>>>>>> b73f7f1b
 }
 
 /**
@@ -203,13 +191,10 @@
   this.$_counts['open'] = items.filter(_({ status: 'open'})).length;
   this.$_counts['closed'] = items.filter(_({ status: 'closed'})).length;
 
-<<<<<<< HEAD
   // TODO: remove this once #288 is closed
   // Always exclude drafts
   items = items.filter(_('publishedAt != null'))
 
-=======
->>>>>>> b73f7f1b
   // Filter by status
   items = status ? items.filter(_({ status: status })) : items.filter(_({ status: 'open'}));
 
