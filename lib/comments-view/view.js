<<<<<<< HEAD
/**
 * Module dependencies.
 */

var citizen = require('citizen');
var config = require('config');
var CommentCard = require('comment-card');
var CommentsFilter = require('comments-filter');
var FormView = require('form-view');
var template = require('./template');
var request = require('request');
var loading = require('loading-lock');
var o = require('dom');
var t = require('t');
var log = require('debug')('democracyos:comments-view');
var scroll = require('scroll-to');
var isInViewport = require('is-in-viewport');

/**
 * Expose CommentsView
 */

module.exports = CommentsView;

/**
 * Creates a CommentsView
 *
 * @param {String} reference
 */

function CommentsView(law, reference) {
  if (!(this instanceof CommentsView)) {
    return new CommentsView(law, reference);
=======
import o from 'component-dom';
import t from 't-component';
import debug from 'debug';
import loading from 'democracyos-loading-lock';
import user from '../user/user.js';
import config from '../config/config.js';
import CommentCard from '../comment-card/view.js';
import CommentsFilter from '../comments-filter/view.js';
import FormView from '../form-view/form-view.js';
import request from '../request/request.js';
import template from './template.jade';

let log = debug('democracyos:comments-view');

export default class CommentsView extends FormView {

  /**
   * Creates a CommentsView
   *
   * @param {String} reference
   */

  constructor (topic, reference) {
    super(template, { topic: topic, reference: reference });
    this.topic = topic;
    this.page = 0;
    this.filter = new CommentsFilter();
    this.sort = this.filter.getSort();
    this.filter.appendTo(this.find('.all-comments h4')[0]);

    this.comments = [];
    this.mycomments = [];
    this.textarea = this.find('textarea');
>>>>>>> a76eb826
  }

  initialize () {
    this.initializeComments();
    this.initializeMyComments();
  }

  /**
   * Load initial set of comments
   *
   * @api public
   */

  initializeComments () {
    this.page = 0;
    this.comments = [];
    this.find('btn.load-comments').addClass('hide');
    var view = this;
    request
    .get(this.url() + '/comments')
    .query({ count: true })
    .query({ sort: this.sort })
    .query({ exclude_user: user.id || null })
    .end((err, res) => {
      if (err) {
        log('Fetch error: %s', err);
        return;
      }
      if (!res.ok) {
        log('Fetch error: %s', res.error);
        return;
      }
      if (res.body && res.body.error) {
        log('Fetch response error: %s', res.body.error);
        return;
      }
      view.count = res.body;
      view.fetch();
    });
  }

  /**
   * Load user's comments
   *
   * @api public
   */

  initializeMyComments () {
    if (user.id) {
      var view = this;
      request
      .get(this.url() + '/my-comments')
      .end((err, res) => {
        if (err) {
          log('Fetch error: %s', err);
          return;
        };
        if (!res.ok) {
          log('Fetch error: %s', res.error);
          return;
        };
        if (res.body && res.body.error) {
          log('Fetch response error: %s', res.body.error);
          return;
        };
        view.emit('fetch my comments', res.body);
      });
    }
  }

  /**
   * Fetch comments
   *
   * @api public
   */

  fetch () {
    var view = this;
    this.loadingComments();
    request
      .get(view.url() + '/comments')
      .query({ page: view.page })
      .query({ sort: view.sort })
      .query({ limit: config.commentsPerPage })
      .query({ exclude_user: user.id || null })
      .end((err, res) => {
        view.unloadingComments();
        if (err) {
          log('Fetch error: %s', err);
          return;
        };
        if (!res.ok) {
          log('Fetch error: %s', res.error);
          return;
        };
        if (res.body && res.body.error) {
          log('Fetch response error: %s', res.body.error);
          return;
        };
        view.emit('fetch', res.body);
      });
  }

  switchOn () {
    this.bind('click', '.new-comment', 'showNewComment');
    this.bind('click', '.cancel-new-comment', 'hideNewComment');
    this.bind('click', '.load-comments', 'fetch');
    this.on('success', this.bound('onsuccess'));
    this.on('fetch', this.bound('load'));
    this.on('fetch my comments', this.bound('loadMyComments'));
    this.on('post', this.bound('addmycomment'));
    this.on('no more comments', this.nomorecomments.bind(this));
    this.on('more comments', this.morecomments.bind(this));
    this.filter.on('change', this.bound('onfilterchange'));
  };

  switchOff () {
    this.filter.off('change', this.bound('onfilterchange'));
  };

  /**
   * Load comments in view's `el`
   *
   * @param {Array} comments
   * @api public
   */

  loadMyComments (comments) {
    if (comments.length) {
      this.hideNewComment();
      comments.forEach(this.bound('addmycomment'));
    } else {
      this.find('.cancel-new-comment').addClass('hide');
    }
  };

  /**
   * Load comments in view's `el`
   *
   * @param {Array} comments
   * @api public
   */

  load (comments) {
    if( !comments.length ) return this.refreshState();

    log('load %o', comments);

    var els = this.find('.all-comments li.comment-item');

    this.add(comments);

    if (!this.page) {
      els.remove();
    }

    if (this.comments.length == this.count) {
      this.emit('no more comments');
    } else {
      this.emit('more comments');
    }

    this.refreshState();

    this.page++;
    this.emit('load');
  };

  refreshState () {
    if (!this.comments.length || this.comments.length === 1) {
      this.filter.el.addClass('hide');
    } else {
      this.filter.el.removeClass('hide');
    }

    if (!this.comments.length) {
      let span = o('<span></span>');
      let text = user.id ? t('comments.no-user-comments') : t('comments.no-comments');
      span.html(text).addClass('no-comments');
      let existing = this.find('.no-comments');
      if (existing.length) existing.remove();
      this.find('.comments-list').append(span[0]);
      return this.emit('no more comments');
    }
  };

  add (comment) {
    var self = this;

    if (Array.isArray(comment)) {
      comment.forEach((c) => self.add(c));
      return;
    }

    var card = new CommentCard(comment);
    this.comments.push(comment);
    var container = this.find('.comments-list')[0];
    card.appendTo(container);
    card.on('delete', function(){
      self.comments.splice(self.comments.indexOf(comment), 1);
      self.bound('refreshState')();
    });
  }

  addmycomment (comment) {
    let card = new CommentCard(comment);
    let container = this.find('.my-comments-list')[0];
    this.mycomments.push(comment);
    card.appendTo(container);
    card.on('delete', this.bound('removemycomment'));
  }

  removemycomment (comment) {
    let i = this.mycomments.indexOf(comment);
    this.mycomments.splice(i, 1);
    if (!this.mycomments.length) {
      this.find('.comment-form').removeClass('hide');
      this.find('.new-comment').addClass('hide');
      this.find('.cancel-new-comment').addClass('hide');
    }
  }

  onsuccess (res) {
    this.addmycomment(res.body);
    this.hideNewComment();
    this.track(res.body);
  }

  track(comment) {
    analytics.track('comment', {
      comment: comment.id
    });
  }

  showNewComment (ev) {
    ev.preventDefault();

    let form = this.find('.comment-form');
    form.toggleClass('hide');
    this.find('.new-comment').addClass('hide');

    if (!form.hasClass('hide')) {
      let textarea = this.find('p textarea', form)[0];
      form[0].scrollIntoView();
      textarea.focus();
    }
  }

  hideNewComment () {
    this.textarea.val('');

    this.find('.comment-form').toggleClass('hide');
    this.find('.new-comment').removeClass('hide');
    this.find('span.error').remove();
    this.find('.error').removeClass('error');
  }

  /**
   * Display a spinner when loading comments
   *
   * @api public
   */

  loadingComments () {
    this.list = this.find('.inner-container')[0];
    this.loadingSpinner = loading(this.list, { size: 100 }).lock();
  }

  /**
   * Remove spinner when comments are loaded
   */

  unloadingComments () {
    this.loadingSpinner.unlock();
  }

  /**
   * When there are more comments to show
   *
   * @api public
   */

  morecomments () {
    this.find('.load-comments').removeClass('hide');
  }

  /**
   * When there are no more comments to show
   *
   * @api public
   */

  nomorecomments () {
    this.find('.load-comments').addClass('hide');
  }

  /**
   * When comments filter change,
   * re-fetch comments
   *
   * @api public
   */

<<<<<<< HEAD
  if (!form.hasClass('hide') && !isInViewport(form[0])) {
    var textarea = this.find('p textarea', form)[0];
    scroll(form[0]);
    textarea.focus();
=======
  onfilterchange (sort) {
    this.sort = this.filter.getSort();
    this.initializeComments();
>>>>>>> a76eb826
  }

  /**
   * Get api route
   */

  url () {
    return '/api/topic/:id'.replace(':id', this.topic.id);
  }
}<|MERGE_RESOLUTION|>--- conflicted
+++ resolved
@@ -1,38 +1,3 @@
-<<<<<<< HEAD
-/**
- * Module dependencies.
- */
-
-var citizen = require('citizen');
-var config = require('config');
-var CommentCard = require('comment-card');
-var CommentsFilter = require('comments-filter');
-var FormView = require('form-view');
-var template = require('./template');
-var request = require('request');
-var loading = require('loading-lock');
-var o = require('dom');
-var t = require('t');
-var log = require('debug')('democracyos:comments-view');
-var scroll = require('scroll-to');
-var isInViewport = require('is-in-viewport');
-
-/**
- * Expose CommentsView
- */
-
-module.exports = CommentsView;
-
-/**
- * Creates a CommentsView
- *
- * @param {String} reference
- */
-
-function CommentsView(law, reference) {
-  if (!(this instanceof CommentsView)) {
-    return new CommentsView(law, reference);
-=======
 import o from 'component-dom';
 import t from 't-component';
 import debug from 'debug';
@@ -66,7 +31,6 @@
     this.comments = [];
     this.mycomments = [];
     this.textarea = this.find('textarea');
->>>>>>> a76eb826
   }
 
   initialize () {
@@ -370,16 +334,9 @@
    * @api public
    */
 
-<<<<<<< HEAD
-  if (!form.hasClass('hide') && !isInViewport(form[0])) {
-    var textarea = this.find('p textarea', form)[0];
-    scroll(form[0]);
-    textarea.focus();
-=======
   onfilterchange (sort) {
     this.sort = this.filter.getSort();
     this.initializeComments();
->>>>>>> a76eb826
   }
 
   /**
