import o from 'component-dom'
import t from 't-component'
import debug from 'debug'
import loading from 'democracyos-loading-lock'
import user from '../user/user.js'
import config from '../config/config.js'
import CommentCard from '../comment-card/view.js'
import CommentsFilter from '../comments-filter/view.js'
import FormView from '../form-view/form-view.js'
import request from '../request/request.js'
import template from './template.jade'
import submit from '../submit'

let log = debug('democracyos:comments-view')

export default class CommentsView extends FormView {

  /**
   * Creates a CommentsView
   *
   * @param {String} reference
   */

<<<<<<< HEAD
  constructor (options = {}) {
    super(template, {
      topic: options.topic,
      reference: options.topic.url,
      canComment: options.canComment
    });

    this.options = options;
    this.topic = options.topic;
    this.page = 0;
    this.filter = new CommentsFilter();
    this.sort = this.filter.getSort();
    this.filter.appendTo(this.find('.all-comments h4')[0]);

    this.comments = [];
    this.mycomments = [];
    this.textarea = this.find('textarea');
    this.form = this.find('form')[0];
=======
  constructor (topic) {
    super(template, { topic: topic, reference: topic.url })
    this.topic = topic
    this.page = 0
    this.filter = new CommentsFilter()
    this.sort = this.filter.getSort()
    this.filter.appendTo(this.find('.all-comments h4')[0])

    this.comments = []
    this.mycomments = []
    this.textarea = this.find('textarea')
    this.form = this.find('form')[0]
>>>>>>> 9a270388
  }

  initialize () {
    this.initializeComments()
    this.initializeMyComments()
  }

  /**
   * Load initial set of comments
   *
   * @api public
   */

  initializeComments () {
    this.page = 0
    this.comments = []
    this.find('btn.load-comments').addClass('hide')
    var view = this
    request
      .get(this.url() + '/comments')
      .query({ count: true })
      .query({ sort: this.sort })
      .query({ exclude_user: user.id || null })
      .end((err, res) => {
        if (err) {
          log('Fetch error: %s', err)
          return
        }
        if (!res.ok) {
          log('Fetch error: %s', res.error)
          return
        }
        if (res.body && res.body.error) {
          log('Fetch response error: %s', res.body.error)
          return
        }
        view.count = res.body
        view.fetch()
      })
  }

  /**
   * Load user's comments
   *
   * @api public
   */

  initializeMyComments () {
    if (!this.options.canComment) return;
    if (user.id) {
      var view = this
      request
        .get(this.url() + '/my-comments')
        .end((err, res) => {
          if (err) {
            log('Fetch error: %s', err)
            return
          }
          if (!res.ok) {
            log('Fetch error: %s', res.error)
            return
          }
          if (res.body && res.body.error) {
            log('Fetch response error: %s', res.body.error)
            return
          }
          view.emit('fetch my comments', res.body)
        })
    }
  }

  /**
   * Fetch comments
   *
   * @api public
   */

  fetch () {
    var view = this
    this.loadingComments()
    request
      .get(view.url() + '/comments')
      .query({ page: view.page })
      .query({ sort: view.sort })
      .query({ limit: config.commentsPerPage })
      .query({ exclude_user: user.id || null })
      .end((err, res) => {
        view.unloadingComments()
        if (err) {
          log('Fetch error: %s', err)
          return
        }
        if (!res.ok) {
          log('Fetch error: %s', res.error)
          return
        }
        if (res.body && res.body.error) {
          log('Fetch response error: %s', res.body.error)
          return
        }
        view.emit('fetch', res.body)
      })
  }

  switchOn () {
    this.bind('click', '.new-comment', 'showNewComment')
    this.bind('click', '.cancel-new-comment', 'hideNewComment')
    this.bind('click', '.load-comments', 'fetch')
    this.bind('keydown', 'textarea', 'onkeydown')
    this.on('success', this.bound('onsuccess'))
    this.on('fetch', this.bound('load'))
    this.on('fetch my comments', this.bound('loadMyComments'))
    this.on('post', this.bound('addmycomment'))
    this.on('no more comments', this.nomorecomments.bind(this))
    this.on('more comments', this.morecomments.bind(this))
    this.filter.on('change', this.bound('onfilterchange'))
  }

  switchOff () {
    this.filter.off('change', this.bound('onfilterchange'))
  }

  /**
   * Load comments in view's `el`
   *
   * @param {Array} comments
   * @api public
   */

  loadMyComments (comments) {
    if (comments.length) {
      this.hideNewComment()
      comments.forEach(this.bound('addmycomment'))
    } else {
      this.find('.cancel-new-comment').addClass('hide')
    }
  }

  /**
   * Load comments in view's `el`
   *
   * @param {Array} comments
   * @api public
   */

  load (comments) {
    if (!comments.length) return this.refreshState()

    log('load %o', comments)

    var els = this.find('.all-comments li.comment-item')

    this.add(comments)

    if (!this.page) {
      els.remove()
    }

    if (this.comments.length === this.count) {
      this.emit('no more comments')
    } else {
      this.emit('more comments')
    }

    this.refreshState()

    this.page++
    this.emit('load')
  }

  refreshState () {
    if (!this.comments.length || this.comments.length === 1) {
      this.filter.el.addClass('hide')
    } else {
      this.filter.el.removeClass('hide')
    }

    if (!this.comments.length) {
      let span = o('<span></span>')
      let text = user.id ? t('comments.no-user-comments') : t('comments.no-comments')
      span.html(text).addClass('no-comments')
      let existing = this.find('.no-comments')
      if (existing.length) existing.remove()
      this.find('.comments-list').append(span[0])
      return this.emit('no more comments')
    }
  }

  add (comment) {
    var self = this

    if (Array.isArray(comment)) {
      comment.forEach((c) => self.add(c))
      return
    }

<<<<<<< HEAD
    var card = new CommentCard({
      canComment: this.options.canComment,
      comment
    });

    this.comments.push(comment);
    var container = this.find('.comments-list')[0];
    card.appendTo(container);
    card.on('delete', function(){
      self.comments.splice(self.comments.indexOf(comment), 1);
      self.bound('refreshState')();
    });
  }

  addmycomment (comment) {
    let card = new CommentCard({
      canComment: this.options.canComment,
      comment
    });
    let container = this.find('.my-comments-list')[0];
    this.mycomments.push(comment);
    card.appendTo(container);
    card.on('delete', this.bound('removemycomment'));
=======
    var card = new CommentCard(comment)
    this.comments.push(comment)
    var container = this.find('.comments-list')[0]
    card.appendTo(container)
    card.on('delete', function () {
      self.comments.splice(self.comments.indexOf(comment), 1)
      self.bound('refreshState')()
    })
  }

  addmycomment (comment) {
    let card = new CommentCard(comment)
    let container = this.find('.my-comments-list')[0]
    this.mycomments.push(comment)
    card.appendTo(container)
    card.on('delete', this.bound('removemycomment'))
>>>>>>> 9a270388
  }

  removemycomment (comment) {
    let i = this.mycomments.indexOf(comment)
    this.mycomments.splice(i, 1)
    if (!this.mycomments.length) {
      this.find('.comment-form').removeClass('hide')
      this.find('.new-comment').addClass('hide')
      this.find('.cancel-new-comment').addClass('hide')
    }
  }

  onsuccess (res) {
    this.addmycomment(res.body)
    this.hideNewComment()
    this.track(res.body)
  }

  track (comment) {
    window.analytics.track('comment', {
      comment: comment.id
    })
  }

  showNewComment (ev) {
    ev.preventDefault()

    let form = this.find('.comment-form')
    form.toggleClass('hide')
    this.find('.new-comment').addClass('hide')

    if (!form.hasClass('hide')) {
      let textarea = this.find('p textarea', form)[0]
      form[0].scrollIntoView()
      textarea.focus()
    }
  }

  hideNewComment () {
    this.textarea.val('')

    this.find('.comment-form').toggleClass('hide')
    this.find('.new-comment').removeClass('hide')
    this.find('span.error').remove()
    this.find('.error').removeClass('error')
  }

  /**
   * Display a spinner when loading comments
   *
   * @api public
   */

  loadingComments () {
    this.list = this.find('.inner-container')[0]
    this.loadingSpinner = loading(this.list, { size: 100 }).lock()
  }

  /**
   * Remove spinner when comments are loaded
   */

  unloadingComments () {
    this.loadingSpinner.unlock()
  }

  /**
   * When there are more comments to show
   *
   * @api public
   */

  morecomments () {
    this.find('.load-comments').removeClass('hide')
  }

  /**
   * When there are no more comments to show
   *
   * @api public
   */

  nomorecomments () {
    this.find('.load-comments').addClass('hide')
  }

  /**
   * When comments filter change,
   * re-fetch comments
   *
   * @api public
   */

  onfilterchange (sort) {
    this.sort = this.filter.getSort()
    this.initializeComments()
  }

  /**
   * Submit if meta key is pressed
   *
   * @param  {Event} ev keydown event
   */

  onkeydown (ev) {
    if (ev.keyCode === 13 && (ev.metaKey || ev.ctrlKey)) {
      submit(this.form)
    }
  }

  /**
   * Get api route
   */

  url () {
    return '/api/topic/:id'.replace(':id', this.topic.id)
  }
}<|MERGE_RESOLUTION|>--- conflicted
+++ resolved
@@ -2,12 +2,12 @@
 import t from 't-component'
 import debug from 'debug'
 import loading from 'democracyos-loading-lock'
-import user from '../user/user.js'
-import config from '../config/config.js'
-import CommentCard from '../comment-card/view.js'
-import CommentsFilter from '../comments-filter/view.js'
-import FormView from '../form-view/form-view.js'
-import request from '../request/request.js'
+import user from '../user/user'
+import config from '../config/config'
+import CommentCard from '../comment-card/view'
+import CommentsFilter from '../comments-filter/view'
+import FormView from '../form-view/form-view'
+import request from '../request/request'
 import template from './template.jade'
 import submit from '../submit'
 
@@ -21,29 +21,15 @@
    * @param {String} reference
    */
 
-<<<<<<< HEAD
   constructor (options = {}) {
     super(template, {
       topic: options.topic,
       reference: options.topic.url,
       canComment: options.canComment
-    });
-
-    this.options = options;
-    this.topic = options.topic;
-    this.page = 0;
-    this.filter = new CommentsFilter();
-    this.sort = this.filter.getSort();
-    this.filter.appendTo(this.find('.all-comments h4')[0]);
-
-    this.comments = [];
-    this.mycomments = [];
-    this.textarea = this.find('textarea');
-    this.form = this.find('form')[0];
-=======
-  constructor (topic) {
-    super(template, { topic: topic, reference: topic.url })
-    this.topic = topic
+    })
+
+    this.options = options
+    this.topic = options.topic
     this.page = 0
     this.filter = new CommentsFilter()
     this.sort = this.filter.getSort()
@@ -53,7 +39,6 @@
     this.mycomments = []
     this.textarea = this.find('textarea')
     this.form = this.find('form')[0]
->>>>>>> 9a270388
   }
 
   initialize () {
@@ -250,32 +235,11 @@
       return
     }
 
-<<<<<<< HEAD
     var card = new CommentCard({
       canComment: this.options.canComment,
       comment
-    });
-
-    this.comments.push(comment);
-    var container = this.find('.comments-list')[0];
-    card.appendTo(container);
-    card.on('delete', function(){
-      self.comments.splice(self.comments.indexOf(comment), 1);
-      self.bound('refreshState')();
-    });
-  }
-
-  addmycomment (comment) {
-    let card = new CommentCard({
-      canComment: this.options.canComment,
-      comment
-    });
-    let container = this.find('.my-comments-list')[0];
-    this.mycomments.push(comment);
-    card.appendTo(container);
-    card.on('delete', this.bound('removemycomment'));
-=======
-    var card = new CommentCard(comment)
+    })
+
     this.comments.push(comment)
     var container = this.find('.comments-list')[0]
     card.appendTo(container)
@@ -286,12 +250,14 @@
   }
 
   addmycomment (comment) {
-    let card = new CommentCard(comment)
+    let card = new CommentCard({
+      canComment: this.options.canComment,
+      comment
+    })
     let container = this.find('.my-comments-list')[0]
     this.mycomments.push(comment)
     card.appendTo(container)
     card.on('delete', this.bound('removemycomment'))
->>>>>>> 9a270388
   }
 
   removemycomment (comment) {
