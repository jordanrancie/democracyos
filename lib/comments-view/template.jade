--- conflicted
+++ resolved
@@ -24,15 +24,9 @@
     - if (!logged)
       .box
         p.text-mute= t('comments.sign-in-required')
-<<<<<<< HEAD
           | .&nbsp;
-          a(href="/signin")= t('Login')
+          a(href="/signin")= t('signin.login')
           | &nbsp;#{t('common.or')}&nbsp;
-=======
-          | .
-          a(href="/signin")= t('signin.login')
-          |  #{t('common.or')}
->>>>>>> 71e3a1b1
           - var signupUrl = '/signup?reference=' + law.id
           a(href=signupUrl)= t('signin.signup')
           | .