--- conflicted
+++ resolved
@@ -1,31 +1,14 @@
-<<<<<<< HEAD
-import template from './sidebar-template.jade';
-import View from '../view/view';
-import urlBuilder from '../url-builder/url-builder';
-=======
 import template from './sidebar-template.jade'
 import View from '../view/view.js'
-import urlBuilder from '../url-builder/url-builder'
->>>>>>> 9a270388
 
 export default class Sidebar extends View {
   constructor (forum) {
     super(template, {
-<<<<<<< HEAD
       forum: forum
-    });
-  }
-
-  set (section) {
-    this.unset();
-=======
-      forumUrl: urlBuilder.forum(forum)
     })
   }
 
   set (section) {
-    this.unset()
->>>>>>> 9a270388
     // Prune trailing subsection if they exist
     section = section && ~section.indexOf('/') ? section.split('/')[0] : section
     let select = this.find(`a[data-section=${section}]`).parent('li')
@@ -33,14 +16,8 @@
   }
 
   unset () {
-<<<<<<< HEAD
-    let actives = this.find('.active');
-    actives.removeClass('active');
-    return this;
-=======
     let actives = this.find('.active')
     actives.removeClass('active')
     return this
->>>>>>> 9a270388
   }
 }