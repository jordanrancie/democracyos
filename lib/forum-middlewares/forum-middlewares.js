import debug from 'debug'
import page from 'page'
import forumStore from '../forum-store/forum-store'

const log = debug('democracyos:forum-middlewares')

/**
 * Clear forum store, to force a fetch to server on next call
 */

export function clearForumStore (ctx, next) {
  forumStore.clear()
  next()
}

/**
 * Load from ':forum' param, and set ctx.forum.
 */

export function findForum (ctx, next) {
  if (!ctx.params.forum) return next()

  forumStore.findOneByName(ctx.params.forum)
    .then(forum => {
      ctx.forum = forum
      log(`set ctx.forum to '${forum.name}'.`)
      next()
    })
    .catch(err => {
<<<<<<< HEAD
      if (err.status === 401) return next();
      if (err.status === 404) return page.redirect('/404');
      page.redirect('/500');
    });
=======
      if (err) return page('/')
      throw err
    })
>>>>>>> 9a270388
}

/**
 * Load all forums and set ctx.forums
 */

<<<<<<< HEAD
export function findAll (ctx, next) {
  forumStore.findAll()
    .then(forums => {
      ctx.forums = forums;
      next();
    })
    .catch(err => {
      if (err.status === 404) return page.redirect('/404');
      page.redirect('/500');
    });
=======
export function findUserForum (ctx, next) {
  forumStore.findUserForum()
    .then(userForum => {
      ctx.userForum = userForum
      log(`set ctx.userForum to '${userForum.name}'.`)
      next()
    })
    .catch(err => {
      if (err.status === 404) return next()
      throw err
    })
>>>>>>> 9a270388
}

/**
 * Midleware Generator to verify Forum privileges
 */

<<<<<<< HEAD
export function privileges (privilege) {
  return function privilegesMiddleware (ctx, next) {
    if (ctx.forum && ctx.forum.privileges[privilege]) return next();
  };
=======
export function restrictUserWithForum (ctx, next) {
  forumStore.findUserForum()
    .then(() => page('/'))
    .catch(err => {
      if (err.status === 404) return next()
      throw err
    })
}

/**
 * Load all forums and set ctx.forums
 */

export function findAll (ctx, next) {
  forumStore.findAll()
    .then(forums => {
      ctx.forums = forums
      next()
    })
>>>>>>> 9a270388
}<|MERGE_RESOLUTION|>--- conflicted
+++ resolved
@@ -21,70 +21,15 @@
   if (!ctx.params.forum) return next()
 
   forumStore.findOneByName(ctx.params.forum)
-    .then(forum => {
+    .then((forum) => {
       ctx.forum = forum
       log(`set ctx.forum to '${forum.name}'.`)
       next()
     })
-    .catch(err => {
-<<<<<<< HEAD
-      if (err.status === 401) return next();
-      if (err.status === 404) return page.redirect('/404');
-      page.redirect('/500');
-    });
-=======
-      if (err) return page('/')
-      throw err
-    })
->>>>>>> 9a270388
-}
-
-/**
- * Load all forums and set ctx.forums
- */
-
-<<<<<<< HEAD
-export function findAll (ctx, next) {
-  forumStore.findAll()
-    .then(forums => {
-      ctx.forums = forums;
-      next();
-    })
-    .catch(err => {
-      if (err.status === 404) return page.redirect('/404');
-      page.redirect('/500');
-    });
-=======
-export function findUserForum (ctx, next) {
-  forumStore.findUserForum()
-    .then(userForum => {
-      ctx.userForum = userForum
-      log(`set ctx.userForum to '${userForum.name}'.`)
-      next()
-    })
-    .catch(err => {
-      if (err.status === 404) return next()
-      throw err
-    })
->>>>>>> 9a270388
-}
-
-/**
- * Midleware Generator to verify Forum privileges
- */
-
-<<<<<<< HEAD
-export function privileges (privilege) {
-  return function privilegesMiddleware (ctx, next) {
-    if (ctx.forum && ctx.forum.privileges[privilege]) return next();
-  };
-=======
-export function restrictUserWithForum (ctx, next) {
-  forumStore.findUserForum()
-    .then(() => page('/'))
-    .catch(err => {
-      if (err.status === 404) return next()
-      throw err
+    .catch((err) => {
+      if (err.status === 401) return next()
+      if (err.status === 404) return page.redirect('/404')
+      page.redirect('/500')
     })
 }
 
@@ -94,9 +39,22 @@
 
 export function findAll (ctx, next) {
   forumStore.findAll()
-    .then(forums => {
+    .then((forums) => {
       ctx.forums = forums
       next()
     })
->>>>>>> 9a270388
+    .catch((err) => {
+      if (err.status === 404) return page.redirect('/404')
+      page.redirect('/500')
+    })
+}
+
+/**
+ * Midleware Generator to verify Forum privileges
+ */
+
+export function privileges (privilege) {
+  return function privilegesMiddleware (ctx, next) {
+    if (ctx.forum && ctx.forum.privileges[privilege]) return next()
+  }
 }