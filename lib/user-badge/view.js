<<<<<<< HEAD
import bus from 'bus';
import user from '../user/user.js';
import template from './template.jade';
import View from '../view/view.js';
import ToggleParent from 'democracyos-toggle-parent';

export default class UserBadgeView extends View {
  constructor () {
    super(template, { user: user });

    this.updateBadge = this.updateBadge.bind(this);

    let dropdownBtn = super.find('.profile');
    let dropdown = new ToggleParent(dropdownBtn[0]);

    this.find('.dropdown-list').on('click', 'li', dropdown.hide);
  }

  switchOn () {
    bus.on('forum:change', this.updateBadge);
  }

  switchOff () {
    bus.off('forum:change', this.updateBadge);
  }

  updateBadge (forum) {
    const el = this.el[0];

    if (forum && forum.privileges.canChangeTopics) {
      el.classList.add('can-change-forum');
    } else {
      el.classList.remove('can-change-forum');
    }
=======
import user from '../user/user.js'
import template from './template.jade'
import View from '../view/view.js'
import ToggleParent from 'democracyos-toggle-parent'

export default class UserBadgeView extends View {
  constructor () {
    super(template, { user: user })
    let dropdownBtn = super.find('.profile')
    let dropdown = new ToggleParent(dropdownBtn[0])

    super.find('.dropdown-list').on('click', 'li', dropdown.hide)
>>>>>>> 9a270388
  }
}<|MERGE_RESOLUTION|>--- conflicted
+++ resolved
@@ -1,39 +1,4 @@
-<<<<<<< HEAD
-import bus from 'bus';
-import user from '../user/user.js';
-import template from './template.jade';
-import View from '../view/view.js';
-import ToggleParent from 'democracyos-toggle-parent';
-
-export default class UserBadgeView extends View {
-  constructor () {
-    super(template, { user: user });
-
-    this.updateBadge = this.updateBadge.bind(this);
-
-    let dropdownBtn = super.find('.profile');
-    let dropdown = new ToggleParent(dropdownBtn[0]);
-
-    this.find('.dropdown-list').on('click', 'li', dropdown.hide);
-  }
-
-  switchOn () {
-    bus.on('forum:change', this.updateBadge);
-  }
-
-  switchOff () {
-    bus.off('forum:change', this.updateBadge);
-  }
-
-  updateBadge (forum) {
-    const el = this.el[0];
-
-    if (forum && forum.privileges.canChangeTopics) {
-      el.classList.add('can-change-forum');
-    } else {
-      el.classList.remove('can-change-forum');
-    }
-=======
+import bus from 'bus'
 import user from '../user/user.js'
 import template from './template.jade'
 import View from '../view/view.js'
@@ -42,10 +7,30 @@
 export default class UserBadgeView extends View {
   constructor () {
     super(template, { user: user })
+
+    this.updateBadge = this.updateBadge.bind(this)
+
     let dropdownBtn = super.find('.profile')
     let dropdown = new ToggleParent(dropdownBtn[0])
 
-    super.find('.dropdown-list').on('click', 'li', dropdown.hide)
->>>>>>> 9a270388
+    this.find('.dropdown-list').on('click', 'li', dropdown.hide)
+  }
+
+  switchOn () {
+    bus.on('forum:change', this.updateBadge)
+  }
+
+  switchOff () {
+    bus.off('forum:change', this.updateBadge)
+  }
+
+  updateBadge (forum) {
+    const el = this.el[0]
+
+    if (forum && forum.privileges.canChangeTopics) {
+      el.classList.add('can-change-forum')
+    } else {
+      el.classList.remove('can-change-forum')
+    }
   }
 }