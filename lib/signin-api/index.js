--- conflicted
+++ resolved
@@ -53,18 +53,7 @@
     if (user.disabledAt) {
       return res.json(200, { error: t('signin.account-disabled') });
     };
-<<<<<<< HEAD
 
     return jwt.signin(user, req, res);
   })
-=======
-    req.login(user, function(err) {
-        if (err) return res.json(200, { error: t(err.message) });
-        var token = jwt.encodeToken(user, config('secret'));
-        token.user = api.user.expose.confidential(user);
-        return res.json(200, token);
-      });
-    })
-  }
->>>>>>> 04d5b1c2
 });