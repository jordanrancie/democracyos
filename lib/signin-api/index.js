/**
 * Module dependencies.
 */

var express = require('express');
var t = require('t-component');
var User = require('lib/models').User;
var config = require('lib/config');
var jwt = require('lib/jwt');
var log = require('debug')('democracyos:signin');
var api = require('lib/db-api');
var normalizeEmail = require('lib/normalize-email');
var authFacebookRestrict = require('lib/auth-facebook/middlewares').restrict;

var auth = User.authenticate();

/**
 * Exports Application
 */

var app = module.exports = express();

if (config.signinUrl) return;

/**
 * Define routes for SignIn module
 */

app.post('/', authFacebookRestrict, function(req, res, next) {
  var email = normalizeEmail(req.body.email);

  if (config.usersWhitelist && !~config.staff.indexOf(email)) {
    api.whitelist.search({ value: email }, function (err, whitelists) {
      if (!whitelists.length) {
        return res.send(403, { error: 'signup.whitelist.email' });
      }
      signin(req, res, next);
    });

    return;
  }

  signin(req, res, next);
});

function signin(req, res, next) {
  var email = normalizeEmail(req.body.email);
<<<<<<< HEAD

=======
>>>>>>> a76eb826
  auth(email, req.body.password, function (err, user, info) {
    if (err) {
      return res.json(200, { error: t(err.message) });
    }
    if (!user) {
      return res.json(200, { error: t(info.message) });
    }
    if (!user.emailValidated) {
      return res.json(200, { error: t('signin.error.email-not-valid') });
    }
    if (user.disabledAt) {
      return res.json(200, { error: t('signin.account-disabled') });
    }

    return jwt.signin(user, req, res);
  });
}

app.delete('/', function(req, res, next) {
  return res.clearCookie('token').send(200);
});

app.delete('/', function(req, res, next) {
  return res.clearCookie('token').send(200);
});<|MERGE_RESOLUTION|>--- conflicted
+++ resolved
@@ -45,10 +45,6 @@
 
 function signin(req, res, next) {
   var email = normalizeEmail(req.body.email);
-<<<<<<< HEAD
-
-=======
->>>>>>> a76eb826
   auth(email, req.body.password, function (err, user, info) {
     if (err) {
       return res.json(200, { error: t(err.message) });
