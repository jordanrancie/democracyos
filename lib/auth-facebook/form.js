--- conflicted
+++ resolved
@@ -1,36 +1,15 @@
-<<<<<<< HEAD
-var config = require('config');
-var t = require('t');
-var cookie = require('cookie');
-var title = require('title');
-var View = require('view');
-var template = require('./template');
-var classes = require('classes');
-=======
 import t from 't-component';
 import o from 'component-dom';
 import config from '../config/config';
 import title from '../title/title';
 import View from '../view/view';
 import template from './template.jade';
->>>>>>> a76eb826
 
 export default function form (ctx, next) {
   if (!config.facebookSignin) return next();
 
-  var flashMessage = cookie('flash-message');
-
-  if (flashMessage) {
-    flashMessage = JSON.parse(flashMessage);
-    cookie('flash-message', null);
-  }
-
   // Build signin view with options
-<<<<<<< HEAD
-  var view = new View(template, { flashMessage: flashMessage });
-=======
   let view = new View(template);
->>>>>>> a76eb826
 
   // Display section content
   o(document.body).addClass('auth-facebook-form-page');
