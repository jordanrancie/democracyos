--- conflicted
+++ resolved
@@ -3,7 +3,6 @@
 var FacebookStrategy = require('passport-facebook').Strategy;
 var User = require('lib/models').User;
 var utils = require('lib/utils');
-var t = require('t-component');
 
 /**
  * Register Facebook Strategy
@@ -18,24 +17,14 @@
     new FacebookStrategy({
       clientID: config.auth.facebook.clientID,
       clientSecret: config.auth.facebook.clientSecret,
-<<<<<<< HEAD
-      callbackURL: utils.buildUrl(config) + '/auth/facebook/callback',
-      profileFields: config.auth.facebook.permissions,
-=======
       callbackURL: callbackURL,
->>>>>>> a76eb826
       enableProof: false
     },
     function(accessToken, refreshToken, profile, done) {
       User.findByProvider(profile, function (err, user) {
         if (err) return done(err);
 
-        if (!user) {
-          if (!profile.emails) {
-            return done(null, false, { message: t('signup.facebook.need-email-error') });
-          }
-          return signup(profile, accessToken, done);
-        }
+        if (!user) return signup(profile, accessToken, done);
 
         var email = profile._json.email;
         if (user.email !== email) {
