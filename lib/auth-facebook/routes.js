/**
 * Module dependencies.
 */

var config = require('lib/config');
var express = require('express');
var passport = require('passport');
var log = require('debug')('democracyos:auth:facebook:routes');
var User = require('lib/models').User;
var fbSignedParser = require('fb-signed-parser');
var jwt = require('lib/jwt');

/**
 * Expose auth app
 */

var app = module.exports = express();

/*
 * Facebook Auth routes
 */

app.get('/auth/facebook',
  passport.authenticate('facebook', {
    scope: config.auth.facebook.permissions
  })
);

app.get('/auth/facebook/callback',
  passport.authenticate('facebook', { failureRedirect: '/' }),
  function(req, res) {
    // After successful authentication
    // redirect to homepage.
    log('Log in user %s', req.user.id);
<<<<<<< HEAD
    var token = jwt.encodeToken(api.user.expose.confidential(req.user), config.jwtSecret);
    return res.cookie('token', token.token, { expires: new Date(token.expires), httpOnly: true }).redirect('/');
=======
    jwt.setUserOnCookie(req.user, res);
    return res.redirect('/');
>>>>>>> e5912e34
  }
);

app.post('/auth/facebook/deauthorize', function(req, res) {
  log('Parsing call to "/auth/facebook/deauthorize".');

  res.send(200);

  var signedRequest = req.params.signed_request;

  if (!signedRequest) return log('"signed_request" param not found.');

  var data = fbSignedParser.parse(signedRequest, config.auth.facebook.clientSecret);

  if (!data || !data.user || !data.user.id) {
    return log('Invalid "signed_request" data: ', data);
  }

  setTimeout(function(){
    deauthorizeUser(data.user.id)
  }, 0);
});

function deauthorizeUser(userFacebookId) {
  log('Deauthorizing user with facebook id "%s".', userFacebookId);

  var profile = {
    id: userFacebookId,
    provider: 'facebook'
  };

  User.findByProvider(profile, function (err, user) {
    if (err) {
      return log('Error looking for user with facebook id "%s".', userFacebookId);
    }

    if (!user) {
      return log('User with facebook id "%s" not found.', userFacebookId);
    }

    user.set('profiles.facebook.deauthorized', true);

    return user.save(function(err){
      if (err) return log(err);
      log('Facebook login for user "%s" deauthorized.', user.id);
    });
  });
}<|MERGE_RESOLUTION|>--- conflicted
+++ resolved
@@ -32,13 +32,8 @@
     // After successful authentication
     // redirect to homepage.
     log('Log in user %s', req.user.id);
-<<<<<<< HEAD
-    var token = jwt.encodeToken(api.user.expose.confidential(req.user), config.jwtSecret);
-    return res.cookie('token', token.token, { expires: new Date(token.expires), httpOnly: true }).redirect('/');
-=======
     jwt.setUserOnCookie(req.user, res);
     return res.redirect('/');
->>>>>>> e5912e34
   }
 );
 
