import bus from 'bus';
import debug from 'debug';
import MemoryCache from './memory-cache';
import request from '../request/request';

export default class Store {

  constructor () {
    this._fetches = new MemoryCache();
    this._fetchRequests = new MemoryCache();
    this._destroys = new MemoryCache();
    this.items = new MemoryCache();

    this.log = debug(`democracyos:${this.name()}-store`);
  }

  busEmit (scope, ...args) {
    bus.emit(`${this.name()}-store:${scope}`, ...args);
  }

  /**
   * Name of the scope, to be used as a namespace for events, logs, etc.
   *
   * @return {String} name
   * @api public
   */
  name () {
    throw new Error('Store must implement name():string');
  }

  /**
   * Returns url where to fetch models, must implement GET, POST, DELETE.
   *
   * @param {String} id
   * @return {String} url
   * @api public
   */
  url (id) {
    return `/api/${this.name()}/${id}`;
  }

  /**
   * Method to implement the parsing of the returned Model on .get().
   * Could be used to add template properties/methods on the received object.
   *
   * @param {Object} item
   * @return {Object} item
   * @api protected
   */
  parse (item) {
    return item;
  }

  /**
   * Cleans the cache of a previously getted model. Once unloaded will be
   * fetched to the server again when .get() is called.
   *
   * @param {String} id
   * @api public
   */
  unload (id) {
    if (this.items.remove(id)) {
      this._fetchAbort(id);
      this.busEmit(`unload:${id}`);
    }
    return this;
  }

  /**
   * Method to get a Model from the Database.
   *
   * @param {String} id
   * @return {Promise} fetch
   * @api public
   */
  findOne (id, ...args) {
    if (this.items.get(id)) return Promise.resolve(this.items.get(id));
    if (this._fetches.get(id)) return this._fetches.get(id);

    let fetch = this._fetch(id, ...args);

    fetch
      .then(item => {
        this.items.set(id, item);
        this.busEmit(`update:${id}`, item);
      })
      .catch(err => {
        this.log('Found error', err);
      });

    return fetch;
  }

  /**
   * Method to get a Model from the Database.
   *
   * @param {String} id
   * @return {Promise} fetch
   * @api public
   */
  findAll (...args) {
    if (this._fetches.get('all')) return this._fetches.get('all');

<<<<<<< HEAD
    let fetch = this._fetch('all')
=======
    let fetch = this._fetch('all', ...args);
>>>>>>> 7a1b44da

    fetch
      .then(items => {
        this.busEmit(`all:load`, items);
      })
      .catch(err => {
        this.log('Found error', err);
        throw err;
      });

    return fetch;
  }

  /**
   * Sends to the server a DELETE call to .url(id), and unloads
   *
   * @param {String} id
   * @return {Promise} fetch
   * @api public
   */
  destroy (id) {
    let item = this.items.get(id);
    if (!item) {
      return Promise.reject(new Error('Cannot delete unexistent item.'));
    }

    if (this._destroys.get(id)) return this._destroys.get(id);

    let destroy = new Promise((resolve, reject) => {
      request
        .del(this.url(id))
        .end((err, res) => {
          this._destroys.remove(id);

          if (err || !res.ok) return reject(err);

          this.unload(id);

          resolve(item);

          this.busEmit(`destroy:${id}`, item);
        });
    });

    this._destroys.set(id, destroy);

    return destroy;
  }

  /**
   * Fetch an item from backend
   *
   * @param {String} id
   * @return {Promise} fetch
   * @api protected
   */
  _fetch (id, ...args) {
    if (this._fetches.get(id)) return this._fetches.get(id);

    let fetch = new Promise((resolve, reject) => {
      let req = request
        .get(this.url(id, ...args))
        .end((err, res) => {
          this._fetches.remove(id);
          this._fetchRequests.remove(id);

          if (err) return reject(err);

          let item;
          if (res.body instanceof Array) {
            item = res.body.map(this.parse);
          } else {
            item = this.parse(res.body);
          }

          resolve(item);
        });

      this._fetchRequests.set(id, req);
    });

    this._fetches.set(id, fetch);

    return fetch;
  }

  /**
   * Aborts a currently running fetch to the server
   *
   * @param {String} id
   * @api protected
   */
  _fetchAbort (id) {
    if (!this._fetchRequests.get(id)) return;
    this._fetchRequests.get(id).abort();
  }
}<|MERGE_RESOLUTION|>--- conflicted
+++ resolved
@@ -101,11 +101,7 @@
   findAll (...args) {
     if (this._fetches.get('all')) return this._fetches.get('all');
 
-<<<<<<< HEAD
-    let fetch = this._fetch('all')
-=======
     let fetch = this._fetch('all', ...args);
->>>>>>> 7a1b44da
 
     fetch
       .then(items => {
