import bus from 'bus';
import debug from 'debug';
import MemoryCache from './memory-cache';
import request from '../request/request';

export default class Store {

  constructor () {
    this._fetches = new MemoryCache();
    this._fetchRequests = new MemoryCache();
    this._destroys = new MemoryCache();
    this.items = new MemoryCache();
    this.allItems = null;

    this.log = debug(`democracyos:${this.name()}`);
  }

  /**
   * Name of the scope, to be used as a namespace for events, logs, etc.
   *
   * @return {String} name
   * @api public
   */
  name () {
    throw new Error('Store must implement name():string');
  }

  /**
   * Returns url where to fetch models, must implement GET, POST, DELETE.
   *
   * @param {String} id
   * @return {String} url
   * @api public
   */
  url (/* id */) {
    throw new Error('Store must implement url(id):string');
  }

  /**
   * Method to implement the parsing of the returned Model on .get().
   * Could be used to add template properties/methods on the received object.
   *
   * @param {Object} item
   * @return {Object} item
   * @api protected
   */
  parse (item) {
    return item;
  }

  /**
   * Cleans the cache of a previously getted model. Once unloaded will be
   * fetched to the server again when .get() is called.
   *
   * @param {String} id
   * @api public
   */
  unload (id) {
    if (this.items.remove(id)) {
      this._fetchAbort(id);
      bus.emit(`${this.name()}:unload:${id}`);
    }
    return this;
  }

  /**
   * Method to get a Model from the Database.
   *
   * @param {String} id
   * @return {Promise} fetch
   * @api public
   */
<<<<<<< HEAD
  get (id) {
=======
  get (id, ...options) {
>>>>>>> 5cbad84b
    if (this.items.get(id)) return Promise.resolve(this.items.get(id));
    if (this._fetches.get(id)) return this._fetches.get(id);

    let fetch = this._fetch(id);

    fetch
      .then(item => {
        this.items.set(id, item);
        bus.emit(`${this.name()}:update:${id}`, item);
        return item;
      })
      .catch(err => {
        this.log('Found error', err);
        throw err;
      });

    return fetch;
  }

  /**
   * Method to get a Model from the Database.
   *
   * @param {String} id
   * @return {Promise} fetch
   * @api public
   */
  all() {
    if (this.allItems) return Promise.resolve(this.allItems);
    if (this._fetches.get('all')) return this._fetches.get('all');

    let fetch = this._fetch('all', ...options)
      .then(items => {
        this.allItems = items;
        bus.emit(`${this.name()}:all:load`, items);
      })
      .catch(err => {
        this.log('Found error', err);
      });

    return fetch;
  }

  /**
   * Sends to the server a DELETE call to .url(id), and unloads
   *
   * @param {String} id
   * @return {Promise} fetch
   * @api public
   */
  destroy (id) {
    let item = this.items.get(id);
    if (!item) {
      return Promise.reject(new Error('Cannot delete unexistent item.'));
    }

    if (this._destroys.get(id)) return this._destroys.get(id);

    let destroy = new Promise((resolve, reject) => {
      request
        .del(this.url(id))
        .end((err, res) => {
          this._destroys.remove(id);

          if (err || !res.ok) return reject(err);

          this.unload(id);

          resolve(item);

          bus.emit(`${this.name()}:destroy:${id}`, item);
        });
    });

    this._destroys.set(id, destroy);

    return destroy;
  }

  /**
   * Fetch an item from backend
   *
   * @param {String} id
   * @return {Promise} fetch
   * @api protected
   */
  _fetch (id) {
    if (this._fetches.get(id)) return this._fetches.get(id);

    let fetch = new Promise((resolve, reject) => {
      let req = request
        .get(this.url(id))
        .end((err, res) => {
          this._fetches.remove(id);
          this._fetchRequests.remove(id);

          if (err) return reject(err);

          var item = this.parse(res.body);

          resolve(item);
        });

      this._fetchRequests.set(id, req);
    });

    this._fetches.set(id, fetch);

    return fetch;
  }

  /**
   * Aborts a currently running fetch to the server
   *
   * @param {String} id
   * @api protected
   */
  _fetchAbort (id) {
    if (!this._fetchRequests.get(id)) return;
    this._fetchRequests.get(id).abort();
  }
}<|MERGE_RESOLUTION|>--- conflicted
+++ resolved
@@ -70,11 +70,7 @@
    * @return {Promise} fetch
    * @api public
    */
-<<<<<<< HEAD
   get (id) {
-=======
-  get (id, ...options) {
->>>>>>> 5cbad84b
     if (this.items.get(id)) return Promise.resolve(this.items.get(id));
     if (this._fetches.get(id)) return this._fetches.get(id);
 
@@ -105,7 +101,7 @@
     if (this.allItems) return Promise.resolve(this.allItems);
     if (this._fetches.get('all')) return this._fetches.get('all');
 
-    let fetch = this._fetch('all', ...options)
+    let fetch = this._fetch('all')
       .then(items => {
         this.allItems = items;
         bus.emit(`${this.name()}:all:load`, items);
