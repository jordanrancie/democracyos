--- conflicted
+++ resolved
@@ -1,13 +1,6 @@
 body.browser-update
   overflow visible
 
-<<<<<<< HEAD
-    li,p, li a
-      font-size 20px
-
-@media only screen and (max-width: 700px)
-=======
->>>>>>> 9372a9db
   #browser-update
     position: absolute
     background-color: #51394a
@@ -38,14 +31,6 @@
       p
         color: #ECF0F1;
 
-      li,p, li a
-        font-size 20px
-
-  body.not-found-page
-    .app-header
-      .profile
-        display: none
-
   @media only screen and (max-width: 700px)
     #browser-update
       .container
