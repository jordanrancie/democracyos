var db = require('democracyos-db')
var config = require('lib/config')

/*
 *  Module dependencies
 */

<<<<<<< HEAD
var exports = module.exports = function () {
=======
var exports = module.exports = function (app) {
>>>>>>> 9a270388
  // Initialize data models
  var connection = db.getDefaultConnection()

  require('./topic')(connection)
  exports.Tag = require('./tag')(connection)
  exports.Comment = require('./comment')(connection)
  exports.Forum = require('./forum')(connection)
  require('./token')(connection)
  require('./whitelist')(connection)
  require('./notification')(connection)

  // Treat User model as per configuration
  var usersDb = connection

  // If a separate database is configured, create a dedicated connection
<<<<<<< HEAD
  var usingSeparateUsersDb = !!(config.mongoUsersUrl && (config.mongoUsersUrl !== config.mongoUrl));
=======
  var usingSeparateUsersDb = !!(config.mongoUsersUrl && (config.mongoUsersUrl !== config.mongoUrl))
>>>>>>> 9a270388
  if (usingSeparateUsersDb) {
    usersDb = db.createConnection(config.mongoUsersUrl)
  }

  exports.User = require('./user')(usersDb)

  // Perform primary connection
<<<<<<< HEAD
  db.connect(config.mongoUrl);
};
=======
  db.connect(config.mongoUrl)
}
>>>>>>> 9a270388
<|MERGE_RESOLUTION|>--- conflicted
+++ resolved
@@ -5,11 +5,7 @@
  *  Module dependencies
  */
 
-<<<<<<< HEAD
 var exports = module.exports = function () {
-=======
-var exports = module.exports = function (app) {
->>>>>>> 9a270388
   // Initialize data models
   var connection = db.getDefaultConnection()
 
@@ -25,11 +21,7 @@
   var usersDb = connection
 
   // If a separate database is configured, create a dedicated connection
-<<<<<<< HEAD
-  var usingSeparateUsersDb = !!(config.mongoUsersUrl && (config.mongoUsersUrl !== config.mongoUrl));
-=======
   var usingSeparateUsersDb = !!(config.mongoUsersUrl && (config.mongoUsersUrl !== config.mongoUrl))
->>>>>>> 9a270388
   if (usingSeparateUsersDb) {
     usersDb = db.createConnection(config.mongoUsersUrl)
   }
@@ -37,10 +29,5 @@
   exports.User = require('./user')(usersDb)
 
   // Perform primary connection
-<<<<<<< HEAD
-  db.connect(config.mongoUrl);
-};
-=======
   db.connect(config.mongoUrl)
-}
->>>>>>> 9a270388
+}