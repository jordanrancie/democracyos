--- conflicted
+++ resolved
@@ -10,33 +10,23 @@
  */
 
 var types = [
-<<<<<<< HEAD
-  'law-published',
-  'law-commented',
-  'law-voted'
-=======
-  'topic-published'
->>>>>>> 3fb7e816
+  'topic-published',
+  'topic-commented',
+  'topic-voted'
 ];
 
 var FeedSchema = new Schema({
     type: { type: String, enum: types, required: true }
   , forum: { type: Schema.ObjectId, ref: 'Forum' }
-  , law: { type: Schema.ObjectId, ref: 'Law' }
+  , topic: { type: Schema.ObjectId, ref: 'Topic' }
   , comment: { type: Schema.ObjectId, ref: 'Comment' }
   , data: { type: Schema.Types.Mixed, required: true }
   , createdAt: { type: Date }
 });
 
-<<<<<<< HEAD
 FeedSchema.index({ createdAt: 1 });
 FeedSchema.index({ forum: 1 });
-=======
-FeedSchema.index({ topic: 1 });
-FeedSchema.index({ type: 1 });
-FeedSchema.index({ feededAt: 1 });
-FeedSchema.index({ deploymentId: 1 });
->>>>>>> 3fb7e816
+FeedSchema.index({ createdAt: 1 });
 
 module.exports = function initialize(conn) {
   return conn.model('Feed', FeedSchema);
