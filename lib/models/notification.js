--- conflicted
+++ resolved
@@ -2,17 +2,10 @@
 * Module dependencies.
 */
 
-<<<<<<< HEAD
-var mongoose = require('mongoose');
-var Schema = mongoose.Schema;
-var ObjectId = Schema.ObjectId;
-var urlBuilder = require('lib/url-builder');
-=======
 var mongoose = require('mongoose')
 var Schema = mongoose.Schema
 var ObjectId = Schema.ObjectId
-var config = require('lib/config')
->>>>>>> 9a270388
+var urlBuilder = require('lib/url-builder')
 
 /*
  * Notification Schema
@@ -47,22 +40,9 @@
  * @api public
  */
 
-<<<<<<< HEAD
-NotificationSchema.virtual('url').get(function() {
-  return urlBuilder.topic(this.topic.toJSON(), this.topic.forum.toJSON());
-});
-=======
 NotificationSchema.virtual('url').get(function () {
-  var url = '/:forumName/topic/:topicId'
-  if (config.multiForum) {
-    url = url.replace(':forumName', this.topic.forum.name)
-  } else {
-    url = url.replace('/:forumName', '')
-  }
-  url = url.replace(':topicId', this.topic.id.toString())
-  return url
+  return urlBuilder.topic(this.topic.toJSON(), this.topic.forum.toJSON())
 })
->>>>>>> 9a270388
 
 /**
  * Make Schema `.toObject()` and
