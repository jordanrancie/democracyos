--- conflicted
+++ resolved
@@ -1,53 +1,28 @@
-<<<<<<< HEAD
-import t from 't-component';
-import debug from 'debug';
-import user from '../user/user';
-import request from '../request/request';
-import View from '../view/view';
-import template from './template.jade';
-=======
 import t from 't-component'
 import debug from 'debug'
 import user from '../user/user.js'
 import request from '../request/request.js'
 import View from '../view/view.js'
 import template from './template.jade'
->>>>>>> 9a270388
 
 let log = debug('democracyos:comment-vote')
 
 export default class CommentVote extends View {
 
-<<<<<<< HEAD
   constructor (options = {}) {
-    super(template);
-    // Posible values: 'upvote','downvote','unvote';
-    this.$_status = '';
-    this.$_count = 0;
-
-    this.options = options;
-    this.options.canComment = this.options.canComment || false;
-    this.comment = this.options.comment;
-    this.upvoteButton = this.find('.vote.up');
-    this.downvoteButton = this.find('.vote.down');
-    this.counter = this.find('.counter');
-
-    //Calculate the current comment scoring
-    this.count(this.comment.upvotes.length - this.comment.downvotes.length);
-=======
-  constructor (comment) {
     super(template)
     // Posible values: 'upvote','downvote','unvote'
     this.$_status = ''
     this.$_count = 0
 
-    this.comment = comment
+    this.options = options
+    this.options.canComment = this.options.canComment || false
+    this.comment = this.options.comment
     this.upvoteButton = this.find('.vote.up')
     this.downvoteButton = this.find('.vote.down')
     this.counter = this.find('.counter')
->>>>>>> 9a270388
 
-    // Calculate the current comment scoring
+    //Calculate the current comment scoring
     this.count(this.comment.upvotes.length - this.comment.downvotes.length)
 
     if (this.voted(this.comment.upvotes)) {
@@ -70,38 +45,24 @@
   }
 
   voted (collection) {
-    return !!~collection.map(v => v.author).indexOf(user.id)
+    return !!~collection.map((v) => v.author).indexOf(user.id)
   }
 
   validate () {
-<<<<<<< HEAD
     if (!user.logged()) {
-      this.loginRequired();
-      return false;
+      this.loginRequired()
+      return false
     } else if (this.comment.author.id === user.id) {
-      this.error(t('comments.score.not-allowed'));
-      return false;
-    } else if (!this.options.canComment) {
-      this.error(t('comments.score.not-allowed'));
-      return false;
-    }
-
-    // Clean up the error container
-    this.emit('message', '');
-    return true;
-=======
-    if (this.comment.author.id === user.id) {
       this.error(t('comments.score.not-allowed'))
       return false
-    } else if (!user.id) {
-      this.loginRequired()
+    } else if (!this.options.canComment) {
+      this.error(t('comments.score.not-allowed'))
       return false
     }
 
     // Clean up the error container
     this.emit('message', '')
     return true
->>>>>>> 9a270388
   }
 
   onUpVote (ev) {
