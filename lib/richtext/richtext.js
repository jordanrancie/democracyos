--- conflicted
+++ resolved
@@ -1,13 +1,9 @@
-var template = require('./template.jade');
-var View = require('../view/view.js');
-var dom = require('dom');
-var Quill = require('quill');
-<<<<<<< HEAD
-var merge = require('merge');
-=======
-var merge = require('merge-util');
+import template from './template.jade';
+import View from '../view/view.js';
+import dom from 'dom';
+import Quill from 'quill';
+import merge from 'merge';
 
->>>>>>> ffa61401
 var defaults = {
   toolbar: {
     fontFace: false,
@@ -56,16 +52,11 @@
     if (this.settings.toolbar.image) modules['image-tooltip'] = true;
     if (this.settings.toolbar.video) modules['video-tooltip'] = true;
 
-<<<<<<< HEAD
     // Create Quill object
     this.editor = new Quill(this.find('#editor')[0], {
       modules: modules,
       theme: this.settings.theme
     });
-=======
-  this.render();
-}
->>>>>>> ffa61401
 
     // If original input element has value, set it to Quill object
     if (this.input.val()) this.editor.setHTML(this.input.val());
@@ -73,21 +64,15 @@
     this.render();
   }
 
-<<<<<<< HEAD
+
   switchOn() {
     this.editor.on('text-change', this.bound('ontextchange'));
-  };
-=======
-RichTextView.prototype.ontextchange = function() {
-  var contents = this.editor.getHTML();
-  this.input.val(contents);
-};
->>>>>>> ffa61401
+  }
 
-  ontextchange(delta, source) {
+  ontextchange() {
     var contents = this.editor.getHTML();
     this.input.val(contents);
-  };
+  }
 
   render() {
     if (this.input) {
@@ -96,6 +81,5 @@
     }
 
     return super.render();
-  };
-
+  }
 }