import o from 'component-dom';
import wrap from 'wrap';
import truncate from 'truncate';
import View from '../view/view.js';
import { dom } from '../render/render.js';
import config from '../config/config.js';
import Participants from '../participants-box/view.js';
import ProposalClauses from '../proposal-clauses/proposal-clauses.js';
import template from './template.jade';
import paragraph from './paragraph.jade';

export default class ProposalArticle extends View {

  /**
   * Creates a new proposal-article view
   * from proposals object.
   *
   * @param {Object} proposal proposal's object data
   * @return {ProposalArticle} `ProposalArticle` instance.
   * @api public
   */

  constructor (proposal, reference) {
    super();

    let baseUrl = config.protocol + "://" + config.host + (config.publicPort ? (":" + config.publicPort) : "");

    super(template, {
      proposal: proposal,
      clauses: proposal.clauses.sort((a, b) => a.order - b.order > 0 ? 1 : -1),
      baseUrl: baseUrl,
      truncate: truncate
    });

<<<<<<< HEAD
    this.proposal = proposal;
    this.clauses = proposal.clauses.sort((a, b) => a.order - b.order > 0 ? 1 : -1);

    this.clauses.forEach((c) => {
      if (isHTML(c.text)) {
        let text = o(c.text);
        let div = text.find('div:first-child');
        div.html((c.clauseName ? c.clauseName + ': ' : '') + div.html());
        let temp = document.createElement('div');
        temp.appendChild(text[0]);
        c.text = temp.innerHTML;
      } else {
        c.text = (c.clauseName ? c.clauseName + ': ' : '') + c.text;
      }
    });

    this.participants = new Participants(proposal.participants || []);
    this.participants.appendTo(this.find('.participants')[0]);
    this.participants.fetch();
=======
/**
 * Module dependencies.
 */

var View = require('view');
var render = require('render');
var template = require('./template');
var paragraph = require('./paragraph');
var truncate = require('truncate');
var config = require('config');
var Participants = require('participants-box');
var ProposalClauses = require('proposal-clauses');
var o = require('dom');
var wrap = require('wrap');

/**
 * Expose ProposalArticle
 */

module.exports = ProposalArticle;

/**
 * Creates a new proposal-article view
 * from proposals object.
 *
 * @param {Object} proposal proposal's object data
 * @return {ProposalArticle} `ProposalArticle` instance.
 * @api public
 */

function ProposalArticle (proposal, reference) {
  if (!(this instanceof ProposalArticle)) {
    return new ProposalArticle(proposal, reference);
  };

  this.proposal = proposal;
  this.clauses = proposal.clauses.sort(function(a, b) {
    var sort = a.order - b.order;
    sort = sort > 0 ? 1 : -1;
    return sort;
  });

  this.clauses.forEach(function(c) {
    if (isHTML(c.text)) {
      var text = o(c.text);
      var div = text.find('div:first-child');
      div.html((c.clauseName ? c.clauseName + ': ' : '') + div.html());
      var temp = document.createElement('div');
      temp.appendChild(text[0]);
      c.text = temp.innerHTML;
    } else {
      c.text = (c.clauseName ? c.clauseName + ': ' : '') + c.text;
    }
  });



  var baseUrl = config.protocol + "://" + config.host + (config.publicPort ? (":" + config.publicPort) : "");

  View.call(this, template, {
    proposal: proposal,
    clauses: this.clauses,
    baseUrl: baseUrl,
    truncate: truncate
  });


  this.participants = new Participants(proposal.participants || []);
  this.participants.appendTo(this.find('.participants')[0]);
  this.participants.fetch();

  this.proposalClauses = new ProposalClauses(proposal, reference);
  this.proposalClauses.appendTo('.clauses');
  this.renderedClauses = this.find('.clauses');
  this.embedResponsively(this.renderedClauses);
>>>>>>> e5912e34

    this.proposalClauses = new ProposalClauses(proposal, reference);
    this.proposalClauses.appendTo('.clauses');
    this.renderedClauses = this.find('.clauses');
    this.embedResponsively(this.renderedClauses);

    this.summary = this.find('.summary').html(proposal.summary);
    this.commentable(this.summary, proposal.id);
    this.embedResponsively(this.summary);
    this.truncate(this.find('.summary'));
  }

  /**
   * Turn on event handlers on this view
   */

  switchOn () {
    this.bind('click', 'a.read-more', 'showclauses');
  }

  showclauses (ev) {
    ev.preventDefault();

    this.find('.clauses .clause.hide').removeClass('hide');
    this.find('.summary div.hide').removeClass('hide');
    this.unbind('click', 'a.read-more', 'showclauses');
    this.find('a.read-more').remove();
  }

  commentable (els, proposalId) {
    let divs = els.find('div');

<<<<<<< HEAD
    if (!divs || divs.length === 0) {
      // Old-fashioned topic format
      var paragraphs = els.html().split('\n');
      els.html('');
      paragraphs.forEach((text, index) => els.append(dom(paragraph, { proposalId: proposalId, i: index, text: text })));
    } else {
      // New topic format
      divs.each((div, i) => {
        var isEmpty = !div.text().trim();
        // Ignore empty divs
        if (isEmpty) return;

        div
          .attr('data-section-id', proposalId + '-' + i)
          .addClass('commentable-section');
      });
    }
  }
=======
ProposalArticle.prototype.commentable = function(els, proposalId) {
  var divs = els.find('div, li');
>>>>>>> e5912e34

  embedResponsively (el) {
    var iframes = el.find('iframe');
    iframes.each((iframe) => wrap(iframe[0], o('<div class="embed-container"></div>')[0]));
  }

  truncate (el) {
    if (this.clauses && this.clauses.length > 0) return;
    this.find('a.read-more').remove();
  }
}


/**
 * Check if the string is HTML
 *
 * @param {String} str
 * @return {Boolean}
 * @api private
 */

let isHTML = (str) => {
  // Faster than running regex, if str starts with `<` and ends with `>`, assume it's HTML
  if (str.charAt(0) === '<' && str.charAt(str.length - 1) === '>' && str.length >= 3) return true;

  // Run the regex
  var match = /^(?:[^#<]*(<[\w\W]+>)[^>]*$|#([\w\-]*)$)/.exec(str);
  return !!(match && match[1]);
}<|MERGE_RESOLUTION|>--- conflicted
+++ resolved
@@ -32,7 +32,6 @@
       truncate: truncate
     });
 
-<<<<<<< HEAD
     this.proposal = proposal;
     this.clauses = proposal.clauses.sort((a, b) => a.order - b.order > 0 ? 1 : -1);
 
@@ -52,83 +51,6 @@
     this.participants = new Participants(proposal.participants || []);
     this.participants.appendTo(this.find('.participants')[0]);
     this.participants.fetch();
-=======
-/**
- * Module dependencies.
- */
-
-var View = require('view');
-var render = require('render');
-var template = require('./template');
-var paragraph = require('./paragraph');
-var truncate = require('truncate');
-var config = require('config');
-var Participants = require('participants-box');
-var ProposalClauses = require('proposal-clauses');
-var o = require('dom');
-var wrap = require('wrap');
-
-/**
- * Expose ProposalArticle
- */
-
-module.exports = ProposalArticle;
-
-/**
- * Creates a new proposal-article view
- * from proposals object.
- *
- * @param {Object} proposal proposal's object data
- * @return {ProposalArticle} `ProposalArticle` instance.
- * @api public
- */
-
-function ProposalArticle (proposal, reference) {
-  if (!(this instanceof ProposalArticle)) {
-    return new ProposalArticle(proposal, reference);
-  };
-
-  this.proposal = proposal;
-  this.clauses = proposal.clauses.sort(function(a, b) {
-    var sort = a.order - b.order;
-    sort = sort > 0 ? 1 : -1;
-    return sort;
-  });
-
-  this.clauses.forEach(function(c) {
-    if (isHTML(c.text)) {
-      var text = o(c.text);
-      var div = text.find('div:first-child');
-      div.html((c.clauseName ? c.clauseName + ': ' : '') + div.html());
-      var temp = document.createElement('div');
-      temp.appendChild(text[0]);
-      c.text = temp.innerHTML;
-    } else {
-      c.text = (c.clauseName ? c.clauseName + ': ' : '') + c.text;
-    }
-  });
-
-
-
-  var baseUrl = config.protocol + "://" + config.host + (config.publicPort ? (":" + config.publicPort) : "");
-
-  View.call(this, template, {
-    proposal: proposal,
-    clauses: this.clauses,
-    baseUrl: baseUrl,
-    truncate: truncate
-  });
-
-
-  this.participants = new Participants(proposal.participants || []);
-  this.participants.appendTo(this.find('.participants')[0]);
-  this.participants.fetch();
-
-  this.proposalClauses = new ProposalClauses(proposal, reference);
-  this.proposalClauses.appendTo('.clauses');
-  this.renderedClauses = this.find('.clauses');
-  this.embedResponsively(this.renderedClauses);
->>>>>>> e5912e34
 
     this.proposalClauses = new ProposalClauses(proposal, reference);
     this.proposalClauses.appendTo('.clauses');
@@ -159,10 +81,9 @@
   }
 
   commentable (els, proposalId) {
-    let divs = els.find('div');
+    let divs = els.find('div, li');
 
-<<<<<<< HEAD
-    if (!divs || divs.length === 0) {
+    if (!divs || !divs.length) {
       // Old-fashioned topic format
       var paragraphs = els.html().split('\n');
       els.html('');
@@ -180,10 +101,6 @@
       });
     }
   }
-=======
-ProposalArticle.prototype.commentable = function(els, proposalId) {
-  var divs = els.find('div, li');
->>>>>>> e5912e34
 
   embedResponsively (el) {
     var iframes = el.find('iframe');
