--- conflicted
+++ resolved
@@ -20,7 +20,7 @@
    * @api public
    */
 
-  constructor (proposal) {
+  constructor (proposal, reference) {
     super(template, {
       proposal: proposal,
       clauses: proposal.clauses.sort((a, b) => a.order - b.order > 0 ? 1 : -1),
@@ -28,7 +28,6 @@
       truncate: truncate
     });
 
-<<<<<<< HEAD
     this.proposal = proposal;
     this.clauses = proposal.clauses.sort((a, b) => a.order - b.order > 0 ? 1 : -1);
 
@@ -44,89 +43,14 @@
         c.text = (c.clauseName ? c.clauseName + ': ' : '') + c.text;
       }
     });
-=======
-/**
- * Module dependencies.
- */
-
-var View = require('view');
-var render = require('render');
-var template = require('./template');
-var paragraph = require('./paragraph');
-var truncate = require('truncate');
-var config = require('config');
-var Participants = require('participants-box');
-var ProposalClauses = require('proposal-clauses');
-var o = require('dom');
-var wrap = require('wrap');
-
-/**
- * Expose ProposalArticle
- */
-
-module.exports = ProposalArticle;
-
-/**
- * Creates a new proposal-article view
- * from proposals object.
- *
- * @param {Object} proposal proposal's object data
- * @return {ProposalArticle} `ProposalArticle` instance.
- * @api public
- */
-
-function ProposalArticle (proposal, reference) {
-  if (!(this instanceof ProposalArticle)) {
-    return new ProposalArticle(proposal, reference);
-  };
-
-  this.proposal = proposal;
-  this.clauses = proposal.clauses.sort(function(a, b) {
-    var sort = a.order - b.order;
-    sort = sort > 0 ? 1 : -1;
-    return sort;
-  });
-
-  this.clauses.forEach(function(c) {
-    if (isHTML(c.text)) {
-      var text = o(c.text);
-      var div = text.find('div:first-child');
-      div.html((c.clauseName ? c.clauseName + ': ' : '') + div.html());
-      var temp = document.createElement('div');
-      temp.appendChild(text[0]);
-      c.text = temp.innerHTML;
-    } else {
-      c.text = (c.clauseName ? c.clauseName + ': ' : '') + c.text;
-    }
-  });
-
-
-
-  var baseUrl = config.protocol + "://" + config.host + (config.publicPort ? (":" + config.publicPort) : "");
-
-  View.call(this, template, {
-    proposal: proposal,
-    clauses: this.clauses,
-    baseUrl: baseUrl,
-    truncate: truncate
-  });
-
->>>>>>> d1b90a25
 
     let baseUrl = config.protocol + "://" + config.host + (config.publicPort ? (":" + config.publicPort) : "");
 
-<<<<<<< HEAD
     this.participants = new Participants(proposal.participants || []);
     this.participants.appendTo(this.find('.participants')[0]);
     this.participants.fetch();
-=======
-  this.proposalClauses = new ProposalClauses(proposal, reference);
-  this.proposalClauses.appendTo('.clauses');
-  this.renderedClauses = this.find('.clauses');
-  this.embedResponsively(this.renderedClauses);
->>>>>>> d1b90a25
 
-    this.proposalClauses = new ProposalClauses(proposal);
+    this.proposalClauses = new ProposalClauses(proposal, reference);
     this.proposalClauses.appendTo('.clauses');
     this.renderedClauses = this.find('.clauses');
     this.embedResponsively(this.renderedClauses);
