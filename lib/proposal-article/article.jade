.inner-container
  article.proposal
    //- .meta-information
    //-   a.meta-item.meta-location(href="#") Buenos Aires, Argentina
    //-   small.meta-item.meta-timeago 10 days left

    .entry-tag 

      img(src="/boot/images/tags/#{proposal.tag.hash}.svg", style="fill: white;")

      svg(viewbox='0 0 126 144', version='1.1', xmlns='http://www.w3.org/2000/svg', xmlns:xlink='http://www.w3.org/1999/xlink', xmlns:sketch='http://www.bohemiancoding.com/sketch/ns').hexagon
        title Hexagon
        description Created with Sketch (http://www.bohemiancoding.com/sketch)
        g#Page-1(stroke='none', stroke-width='1', fill='none', fill-rule='evenodd', sketch:type='MSPage')
          polygon#Polygon-1(d='M63,0 L125.353829,36 L125.353829,108 L63,144 L0.646170928,108 L0.646170928,36 L63,0 Z M63,0', fill='#{proposal.tag.color}', sketch:type='MSShapeGroup', points='63 0 125.353829 36 125.353829 108 63 144 0.646170928 108 0.646170928 36 ')

      span(style="color: #{proposal.tag.color}")= proposal.tag.name

    .meta-information
      p
        - if (proposal.closingAt)
          small.time-ago-label= (+proposal.closingAt < Date.now() ? t('Closed') : t('Close')) + " "
          small.meta-item.meta-timeago.ago(data-time=proposal.closingAt.toString())
    p
<<<<<<< HEAD
      span.meta-item.meta-timeago= t('Unknown closing date')

    h1=proposal.mediaTitle
    h3=proposal.title 
    .entry-content
      p.summary=proposal.summary

      //- Article essay
      - var content = proposal.essay ? proposal.essay : proposal.content
      - var lines = content.split('\n');
      - each line in lines
        - if (line.trim())
          p!= line.trim()

    //- Article external links
    .links
      p
        span.glyphicon.glyphicon-link
        a(target="_blank", href="https://s3.amazonaws.com/pdr-app/#{proposal.lawId.replace('/','-')}.doc")
         | #{t('View the original text')}

    //- Article participants
    .participants
      - if(proposal.participants) {
        - var plural = 1 === proposal.participants.length ? '' : 's'
        span #{proposal.participants.length} #{t('Participant')}#{plural}
        - each participant in proposal.participants
          a.participant-profile(href="javascript:void();", title=participant.fullName)
            img.avatar(src=participant.avatar)
      - }

    //- Article share links
    //- .share-links
    //-   a(target="_blank", href="http://www.facebook.com/sharer.php?u=http://democraciaos.partidodelared.org/law/#{proposal.id}").flaticon.social.facebook  
    //-   a(target="_blank", href="http://twitter.com/share?text=DefaultTextWeWillShowInTwitter&url=http://democraciaos.partidodelared.org/law/#{proposal.id}").flaticon.social.twitter  
    //-   a(target="_blank", href="https://plus.google.com/share?url=http://democraciaos.partidodelared.org/law/#{proposal.id}").flaticon.social.google-plus 
=======
      - if (proposal.closingAt)
        span.time-ago-label= (+proposal.closingAt < Date.now() ? t('Closed') : t('Close')) + " "
        span.meta-item.meta-timeago.ago(data-time=proposal.closingAt.toString())
      - else
        span.meta-item.meta-timeago= t('Unknown closing date')

  h1=proposal.mediaTitle
  h3=proposal.title 
  .entry-content
    p.summary=proposal.summary

    //- Article essay
    - var content = proposal.essay ? proposal.essay : proposal.content
    - var lines = content.split('\n');
    - each line in lines
      - if (line.trim())
        p!= line.trim()

  //- Article external links
  .links
    p
      span.glyphicon.glyphicon-link
      a(target="_blank", href="https://s3.amazonaws.com/pdr-app/#{proposal.lawId.replace('/','-')}.doc")
       | #{t('View the original text')}

  //- Article participants
  .participants
    - if(proposal.participants) {
      - var plural = 1 === proposal.participants.length ? '' : 's'
      span #{proposal.participants.length} #{t('Participant')}#{plural}
      - each participant in proposal.participants
        a.participant-profile(href="javascript:void();", title=participant.fullName)
          img.avatar(src=participant.avatar)
    - }

  //- Article share links
  //- .share-links
  //-   a(target="_blank", href="http://www.facebook.com/sharer.php?u=http://democraciaos.partidodelared.org/law/#{proposal.id}").flaticon.social.facebook  
  //-   a(target="_blank", href="http://twitter.com/share?text=DefaultTextWeWillShowInTwitter&url=http://democraciaos.partidodelared.org/law/#{proposal.id}").flaticon.social.twitter  
  //-   a(target="_blank", href="https://plus.google.com/share?url=http://democraciaos.partidodelared.org/law/#{proposal.id}").flaticon.social.google-plus 
>>>>>>> ee4c592d
<|MERGE_RESOLUTION|>--- conflicted
+++ resolved
@@ -19,11 +19,10 @@
     .meta-information
       p
         - if (proposal.closingAt)
-          small.time-ago-label= (+proposal.closingAt < Date.now() ? t('Closed') : t('Close')) + " "
-          small.meta-item.meta-timeago.ago(data-time=proposal.closingAt.toString())
-    p
-<<<<<<< HEAD
-      span.meta-item.meta-timeago= t('Unknown closing date')
+          span.time-ago-label= (+proposal.closingAt < Date.now() ? t('Closed') : t('Close')) + " "
+          span.meta-item.meta-timeago.ago(data-time=proposal.closingAt.toString())
+        - else
+          span.meta-item.meta-timeago= t('Unknown closing date')
 
     h1=proposal.mediaTitle
     h3=proposal.title 
@@ -58,46 +57,4 @@
     //- .share-links
     //-   a(target="_blank", href="http://www.facebook.com/sharer.php?u=http://democraciaos.partidodelared.org/law/#{proposal.id}").flaticon.social.facebook  
     //-   a(target="_blank", href="http://twitter.com/share?text=DefaultTextWeWillShowInTwitter&url=http://democraciaos.partidodelared.org/law/#{proposal.id}").flaticon.social.twitter  
-    //-   a(target="_blank", href="https://plus.google.com/share?url=http://democraciaos.partidodelared.org/law/#{proposal.id}").flaticon.social.google-plus 
-=======
-      - if (proposal.closingAt)
-        span.time-ago-label= (+proposal.closingAt < Date.now() ? t('Closed') : t('Close')) + " "
-        span.meta-item.meta-timeago.ago(data-time=proposal.closingAt.toString())
-      - else
-        span.meta-item.meta-timeago= t('Unknown closing date')
-
-  h1=proposal.mediaTitle
-  h3=proposal.title 
-  .entry-content
-    p.summary=proposal.summary
-
-    //- Article essay
-    - var content = proposal.essay ? proposal.essay : proposal.content
-    - var lines = content.split('\n');
-    - each line in lines
-      - if (line.trim())
-        p!= line.trim()
-
-  //- Article external links
-  .links
-    p
-      span.glyphicon.glyphicon-link
-      a(target="_blank", href="https://s3.amazonaws.com/pdr-app/#{proposal.lawId.replace('/','-')}.doc")
-       | #{t('View the original text')}
-
-  //- Article participants
-  .participants
-    - if(proposal.participants) {
-      - var plural = 1 === proposal.participants.length ? '' : 's'
-      span #{proposal.participants.length} #{t('Participant')}#{plural}
-      - each participant in proposal.participants
-        a.participant-profile(href="javascript:void();", title=participant.fullName)
-          img.avatar(src=participant.avatar)
-    - }
-
-  //- Article share links
-  //- .share-links
-  //-   a(target="_blank", href="http://www.facebook.com/sharer.php?u=http://democraciaos.partidodelared.org/law/#{proposal.id}").flaticon.social.facebook  
-  //-   a(target="_blank", href="http://twitter.com/share?text=DefaultTextWeWillShowInTwitter&url=http://democraciaos.partidodelared.org/law/#{proposal.id}").flaticon.social.twitter  
-  //-   a(target="_blank", href="https://plus.google.com/share?url=http://democraciaos.partidodelared.org/law/#{proposal.id}").flaticon.social.google-plus 
->>>>>>> ee4c592d
+    //-   a(target="_blank", href="https://plus.google.com/share?url=http://democraciaos.partidodelared.org/law/#{proposal.id}").flaticon.social.google-plus 