/* Vars
-------------------------------------------------- */
border_radius = 3px
/* Topic view
-------------------------------------------------- */
article.proposal
  margin 40px auto
  min-height 300px
  font-size 18px
  line-height 1.5
  position relative

  .entry-content
    font-family "Noto Serif", serif

  a:hover
    color #428bca
    text-decoration underline

  img
    max-width 100%

  .entry-tag
    font-weight bold
    font-size 11px
    text-transform uppercase
    text-align center
    position absolute
    left -140px
    width 100px
    top 44px
    img
      width 40px
      height 40px
      left 30px
      top 20px
      position absolute

    .hexagon
      width 80px
      height 80px


<<<<<<< HEAD
  .body
    font-size 110%
=======
  .summary
    font-size 16px
>>>>>>> 8c58fc32
    margin 40px 0

  .clauses
    .clause
      margin-bottom 20px
      img
        width 100%
  h1
    margin-top 0
    margin-bottom 30px

  h2.author
    color #666
    font-size 16px
    font-weight normal
    margin 0

  .meta-information
    margin-bottom 10px
    opacity .6
    color black
    .icon-time
      margin-right 6px
      color #666
    .meta-timeago, .meta-timeago-label
      display inline-block
    .meta-item
      color:black
    .label
      margin-right:10px
      display:inline-block
      border-radius:0

  hr
    border-top 4px solid #eee
    width 50%

  .read-more
    display block
    text-transform capitalize
    margin-top 10px
    margin-bottom 20px
  .footer-notes
    color #666
    margin-bottom 20px

  .participants
    font-weight bold
    padding 10px 0
    margin 30px 0
    border-top 2px solid #f1f1f1
    border-bottom 2px solid #f1f1f1
    .view-more
      background #f1f1f1
      padding 2px 10px
      color #333
      margin-left 6px
      margin-top 2px
      display inline-block
      border-radius border_radius

  .source
    p
      span.glyphicon
        font-size 12px
        margin-right 5px
      a
        font-size 16px
        color #333
        font-weight bold

  .links
    background-color #ecf0f1
    padding 6px 12px
    p
      margin 0
      margin-bottom 5px
      padding-left 12px
      span.glyphicon
        font-size 12px
        margin-right 5px
      a
        font-size 14px
        color #428bca
        font-weight bold

  .share-links
    margin-bottom 40px
    a
      background #ccc
      padding 10px
      margin-right 10px
      border-radius border_radius
      color white
      display inline-block
      line-height 10px
      -webkit-transition all 0.3s ease
      &:hover
        text-decoration none
      &.facebook:hover
        background #3b5998
      &.twitter:hover
        background #3498db
      &.google-plus:hover
        background #c0392b

.embed-container
  position relative
  padding-bottom 56.25%
  height 0
  overflow hidden
  max-width 100%

  iframe
  object
  embed
    position absolute
    top 0
    left 0
    width 100%
    height 100%
    border none<|MERGE_RESOLUTION|>--- conflicted
+++ resolved
@@ -41,13 +41,10 @@
       height 80px
 
 
-<<<<<<< HEAD
   .body
     font-size 110%
-=======
   .summary
     font-size 16px
->>>>>>> 8c58fc32
     margin 40px 0
 
   .clauses
