--- conflicted
+++ resolved
@@ -1,33 +1,17 @@
-<<<<<<< HEAD
-var path = require('path');
-var config = require('lib/config');
-var clientConfig = require('lib/config/client');
-var translations = require('lib/translations');
-var api = require('lib/db-api');
-
-var html = path.resolve(__dirname, 'index.jade');
-
-module.exports = function layout (req, res, next) {
-  setDefaultForum(req, res, renderLayout.bind(renderLayout, req, res, next));
-};
-
-function renderLayout (req, res) {
-  var locale = req.locale;
-=======
-/**
- * Module dependencies.
- */
-
+var path = require('path')
 var config = require('lib/config')
 var clientConfig = require('lib/config/client')
 var translations = require('lib/translations')
-var path = require('path')
-var resolve = path.resolve
-var html = resolve(__dirname, 'index.jade')
+var api = require('lib/db-api')
 
-module.exports = function (req, res) {
+var html = path.resolve(__dirname, 'index.jade')
+
+module.exports = function layout (req, res, next) {
+  setDefaultForum(req, res, renderLayout.bind(renderLayout, req, res, next))
+}
+
+function renderLayout (req, res) {
   var locale = req.locale
->>>>>>> 9a270388
 
   res.render(html, {
     config: config,
@@ -35,27 +19,23 @@
     locale: locale,
     defaultForum: req.defaultForum,
     translations: translations[locale]
-<<<<<<< HEAD
-  });
+  })
 }
 
-var defaultForum = config.defaultForum;
+var defaultForum = config.defaultForum
 function setDefaultForum (req, res, next) {
-  if (config.multiForum) return next();
+  if (config.multiForum) return next()
 
   if (defaultForum) {
-    req.defaultForum = defaultForum;
-    return next();
+    req.defaultForum = defaultForum
+    return next()
   }
 
   api.forum.findDefaultForum(function (err, forum) {
-    if (err) return next(err);
-    if (!forum) return next(null);
-    defaultForum = forum.name;
-    req.defaultForum = defaultForum;
-    return next();
-  });
-=======
+    if (err) return next(err)
+    if (!forum) return next(null)
+    defaultForum = forum.name
+    req.defaultForum = defaultForum
+    return next()
   })
->>>>>>> 9a270388
 }