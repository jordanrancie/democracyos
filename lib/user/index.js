/**
 * Module dependencies.
 */

<<<<<<< HEAD
var express = require('express');
var utils = require('lib/utils');
var accepts = require('lib/accepts');
var restrict = utils.restrict;
var pluck = utils.pluck;
var api = require('lib/db-api');
var log = require('debug')('democracyos:user');
=======
var express = require('express')
var utils = require('lib/utils')
var accepts = require('lib/accepts')
var restrict = utils.restrict
var pluck = utils.pluck
var api = require('lib/db-api')
var log = require('debug')('democracyos:user')
>>>>>>> 9a270388

var app = module.exports = express()

/**
 * Limit request to json format only
 */

app.use(accepts('application/json'))

app.get('/user/me', restrict, function (req, res) {
  log('Request user/me')

  log('Serving user %j', req.user.id)
  res.json(api.user.expose.confidential(req.user))
})

app.get('/user/search', restrict, function (req, res) {
  var q = req.param('q')

  log('Request user/search %j', q)

  api.user.search(q, function (err, users) {
    if (err) return _handleError(err, req, res)

    log('Serving users %j', pluck(users, 'id'))
    res.json(users.map(api.user.expose.ordinary))
  })
})

app.get('/user/lookup', function (req, res) {
  var ids = req.param('ids')

  log('Request user/lookup %j', ids)

  if (!ids) {
    log('Cannot process without ids')
    return res.json(500, {})
  }

  api.user.lookup(ids.split(','), function (err, users) {
    if (err) return _handleError(err, req, res)

    log('Serving users %j', pluck(users, 'id'))
    res.json(users.map(api.user.expose.ordinary))
  })
})

// This is a temporary hack while lookinf for a better solution to
// this error: 414 Request-URI Too Large
app.post('/user/lookup', function (req, res) {
  var ids = req.param('ids')

  log('Request user/lookup %j', ids)

  if (!ids) {
    log('Cannot process without ids')
    return res.json(500, {})
  }

  api.user.lookup(ids, function (err, users) {
    if (err) return _handleError(err, req, res)

    log('Serving users %j', pluck(users, 'id'))
    res.json(users.map(api.user.expose.ordinary))
  })
})

app.get('/user/:id', restrict, function (req, res) {
  log('Request user/%s', req.params.id)

  api.user.get(req.params.id, function (err, user) {
    if (err) return _handleError(err, req, res)

    log('Serving user %j', user.id)
    res.json(api.user.expose.ordinary(user))
  })
})

function _handleError (err, req, res) {
  res.format({
    html: function () {
      // this should be handled better!
      // maybe with flash or even an
      // error page.
      log('Error found with html request %j', err)
      res.redirect('back')
    },
    json: function () {
      log('Error found: %j', err)
      res.json({ error: err })
    }
  })
}<|MERGE_RESOLUTION|>--- conflicted
+++ resolved
@@ -1,16 +1,3 @@
-/**
- * Module dependencies.
- */
-
-<<<<<<< HEAD
-var express = require('express');
-var utils = require('lib/utils');
-var accepts = require('lib/accepts');
-var restrict = utils.restrict;
-var pluck = utils.pluck;
-var api = require('lib/db-api');
-var log = require('debug')('democracyos:user');
-=======
 var express = require('express')
 var utils = require('lib/utils')
 var accepts = require('lib/accepts')
@@ -18,7 +5,6 @@
 var pluck = utils.pluck
 var api = require('lib/db-api')
 var log = require('debug')('democracyos:user')
->>>>>>> 9a270388
 
 var app = module.exports = express()
 
