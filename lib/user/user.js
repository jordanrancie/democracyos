/**
 * Module dependencies.
 */

var page = require('page')
var User = require('./model')
var log = require('debug')('democracyos:user')
var bus = require('bus')
var config = require('../config/config')

/**
 * Instantiate and expose user
 */

var user = new User()
export default user

/**
 * First user load
 */

user.load('me')

/**
 * Logout when logged out from server
 */

bus.on('logout', logout)

/**
 * Force user's data if logged in
 * or redirect to '/' if not
 *
 * @param {Object} ctx page's context
 * @param {Function} next callback after load
 * @api private
 */

user.required = function (ctx, next) {
  log('required at path %s', ctx.path)
  ctx.user = user
  if (!user.logged()) user.load('me')

  if (user.state() === 'unloaded') {
    setTimeout(redirect, 0)
  } else if (user.state() === 'loading') {
    user.once('error', onerror)
  }

  user.ready(function () {
    user.off('error', onerror)
    next()
  })

  function onerror (err) {
    log('Found error %s', err)
    logout()
    redirect('/signin')
  }
}

/**
 * Redirect user to home if logged in
 * continue to page if not
 *
 * @param {Object} ctx page's context
 * @param {Function} next callback after load
 */

user.loggedoff = function (ctx, next) {
  log('checking if user is logged in at %s', ctx.path)

  if (!user.logged()) return next()

  log('user logged in. redirecting to home.')
  redirect('/')
}

/**
 * Load user's data if logged in
 *
 * @param {Object} ctx page's context
 * @param {Function} next callback after load
 * @api private
 */

user.optional = function (ctx, next) {
  log('optional at path %s', ctx.path)
  ctx.user = user

  if (user.logged()) return next()

  user.load('me')
  user.once('error', onerror)
  user.ready(onready)

  function onerror (err) {
    log('Found error %s', err)
    logout()
    log('unlogged user at path "%s"', ctx.path)
    next()
  }

  function onready () {
    user.off('error', onerror)
    log('logged user at path "%s"', ctx.path)
    next()
  }
}

<<<<<<< HEAD
=======
user.isOwner = function isOwner (ctx, next) {
  const ownerId = typeof ctx.forum.owner === 'string'
    ? ctx.forum.owner
    : ctx.forum.owner.id

  if (ownerId === ctx.user.id) return next()
  log('user is not owner at path %s', ctx.path)
  page.redirect('/')
}

/**
 * If staff let go middleware
 *
 * @param {Object} ctx
 * @param {Function} next
 * @api public
 */

user.isStaff = function isStaff (ctx, next) {
  ctx.user = user

  if (!user.logged()) user.load('me')
  user.once('error', onerror)
  user.ready(onready)

  function onerror (err) {
    log('Found error %s', err)
    logout()
    redirect('/singin')
  }

  function onready () {
    user.off('error', onerror)
    if (user.staff) return next()
    log('user is not staff at path %s', ctx.path)
    redirect()
  }
}

user.hasAccessToForumAdmin = config.multiForum ? user.isOwner : user.isStaff

>>>>>>> 9a270388
/**
 * Unloads user instance
 *
 * @api private
 */

function logout () {
  log('logging out user')
  if (user.logged()) user.unload()
}

/**
 * Redirect to `path`
 *
 * @api private
 */

function redirect (path) {
  log('redirect to `%s`', path)
  page.redirect(path || '/')
}<|MERGE_RESOLUTION|>--- conflicted
+++ resolved
@@ -108,50 +108,6 @@
   }
 }
 
-<<<<<<< HEAD
-=======
-user.isOwner = function isOwner (ctx, next) {
-  const ownerId = typeof ctx.forum.owner === 'string'
-    ? ctx.forum.owner
-    : ctx.forum.owner.id
-
-  if (ownerId === ctx.user.id) return next()
-  log('user is not owner at path %s', ctx.path)
-  page.redirect('/')
-}
-
-/**
- * If staff let go middleware
- *
- * @param {Object} ctx
- * @param {Function} next
- * @api public
- */
-
-user.isStaff = function isStaff (ctx, next) {
-  ctx.user = user
-
-  if (!user.logged()) user.load('me')
-  user.once('error', onerror)
-  user.ready(onready)
-
-  function onerror (err) {
-    log('Found error %s', err)
-    logout()
-    redirect('/singin')
-  }
-
-  function onready () {
-    user.off('error', onerror)
-    if (user.staff) return next()
-    log('user is not staff at path %s', ctx.path)
-    redirect()
-  }
-}
-
-user.hasAccessToForumAdmin = config.multiForum ? user.isOwner : user.isStaff
-
->>>>>>> 9a270388
 /**
  * Unloads user instance
  *
