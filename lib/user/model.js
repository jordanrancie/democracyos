import bus from 'bus'
import request from '../request/request'
import Stateful from '../stateful/stateful'
import config from '../config/config'

export default class User extends Stateful {

  /**
   * User
   *
   * @param {String} path user's load path
   * @return {User} `User` instance
   * @api public
   */

  constructor (path) {
    super()
    this.$_state = 'unloaded'
    this.$_path = path
  }

  /**
   * Loads user from path
   *
   * @param {String} path user's load path
   * @return {User} `User` instance.
   * @api public
   */

  load (path) {
    if (this.$_path === path && this.state() === 'loading') return this

    this.$_path = path || this.$_path
    this.state('loading')

    request
      .get('/api/user/'.concat(this.$_path))
      .end((err, res) => {
        var u = res.body
        if (err || !res.ok) {
          this.state('unloaded')
          return this._handleRequestError(err || res.error)
        }

        if (!(u.id || u._id)) {
          this.state('unloaded')
          return this._handleRequestError('User not found')
        }

        if (path === 'me') bus.emit('login')

        this.set(u)
      })

    return this
  }

  /**
   * Set user attributes
   *
   * @param {Hash} User attributes.
   * @return {User} `User` instance.
   * @api public
   */

  set (attrs) {
    var self = this

    for (var prop in attrs) {
      if (attrs.hasOwnProperty(prop)) {
        self[prop] = attrs[prop]
      }
    }

    self.state('loaded')

    return this
  }

  /**
   * Returns wether the receiver is logged (i.e.: sign in)
   *
   * @return {Boolean}
   * @api public
   */

  logged () {
    return !!this.id
  }

  /**
   * Unloads instance and notifies observers.
   *
   * @return {User}
   * @api public
   */

  unload () {
    this.cleanup()
    this.$_path = null

    request
      .del('/signin')
      .send()
      .end()

    this.state('unloaded')
    return this
  }

  /**
   * Test if user is admin of a given forum
   *
   * @api public
   */

<<<<<<< HEAD
  isOwner (forum) {
    return forum.owner.id === this.id;
=======
  isAdmin (forum) {
    if (config.multiForum) {
      return forum.owner.id === this.id
    } else {
      return this.staff
    }
>>>>>>> 9a270388
  }

  /**
   * Cleans up user
   *
   * @api private
   */

  cleanup () {
    for (let i in this) {
      if (i === '_eventCollection') continue
      if (i.charAt(0) === '$') continue
      if (!this.hasOwnProperty(i)) continue
      if (typeof this[i] === 'function') continue
      delete this[i]
    }
  }

  /**
   * Returns profile picture
   *
   * @api private
   */

  profilePicture () {
    return this.avatar
  }

  /**
   * Handle error from requests
   *
   * @param {Object} err from request
   * @api private
   */

  _handleRequestError (err) {
    // FIXME: change this off for handling it on subscribers
    // Shut ready's down
    this.off('ready')
    this.emit('error', err)
  }
}<|MERGE_RESOLUTION|>--- conflicted
+++ resolved
@@ -114,17 +114,8 @@
    * @api public
    */
 
-<<<<<<< HEAD
   isOwner (forum) {
-    return forum.owner.id === this.id;
-=======
-  isAdmin (forum) {
-    if (config.multiForum) {
-      return forum.owner.id === this.id
-    } else {
-      return this.staff
-    }
->>>>>>> 9a270388
+    return forum.owner.id === this.id
   }
 
   /**
