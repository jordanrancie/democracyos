--- conflicted
+++ resolved
@@ -26,9 +26,4 @@
     this.list = new List('whitelists-wrapper', { valueNames: ['whitelist-title'] });
   }
 
-<<<<<<< HEAD
-AdminWhitelists.prototype.switchOn = function() {
-  this.list = new List('whitelists-wrapper', { valueNames: ['whitelist-title'], page: 5000 });
-=======
->>>>>>> a76eb826
 }