--- conflicted
+++ resolved
@@ -20,11 +20,7 @@
   'signin url': env.EXTERNAL_SIGNIN_URL,
   'signup url': env.EXTERNAL_SIGNUP_URL,
   'settings url': env.EXTERNAL_SETTINGS_URL,
-<<<<<<< HEAD
-  client: env.CLIENT_CONF ? env.CLIENT_CONF.split(',') : [ 'protocol', 'host', 'publicPort', 'env', 'locale', 'logo', 'logo mobile', 'favicon', 'organization name', 'organization url', 'learn more url', 'google analytics tracking id', 'comments per page', 'spam limit', 'faq', 'pp', 'tos', 'glossary', 'signin url', 'signup url', 'settings url', 'logout url', 'client debug', 'home link', 'users whitelist', 'header background color', 'header font color' ],
-=======
-  client: env.CLIENT_CONF ? env.CLIENT_CONF.split(',') : [ 'protocol', 'host', 'publicPort', 'env', 'locale', 'logo', 'logo mobile', 'favicon', 'organization name', 'organization url', 'learn more url', 'google analytics tracking id', 'comments per page', 'spam limit', 'faq', 'pp', 'tos', 'glossary', 'signin url', 'signup url', 'settings url', 'logout url', 'client debug', 'home link', 'users whitelist', 'deploymentDomain' ],
->>>>>>> ab74406e
+  client: env.CLIENT_CONF ? env.CLIENT_CONF.split(',') : [ 'protocol', 'host', 'publicPort', 'env', 'locale', 'logo', 'logo mobile', 'favicon', 'organization name', 'organization url', 'learn more url', 'google analytics tracking id', 'comments per page', 'spam limit', 'faq', 'pp', 'tos', 'glossary', 'signin url', 'signup url', 'settings url', 'logout url', 'client debug', 'home link', 'users whitelist', 'deploymentDomain', 'header background color', 'header font color' ],
   auth: {
     basic: {
       username: env.BASIC_USERNAME,
@@ -68,10 +64,7 @@
   },
   'client debug': env.CLIENT_DEBUG,
   'users whitelist': env.USERS_WHITELIST,
-<<<<<<< HEAD
   'header background color': env.HEADER_BACKGROUND_COLOR,
-  'header font color': env.HEADER_FONT_COLOR
-=======
+  'header font color': env.HEADER_FONT_COLOR,
   'deploymentDomain': env.DEPLOYMENT_DOMAIN
->>>>>>> ab74406e
 };