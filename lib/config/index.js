--- conflicted
+++ resolved
@@ -28,7 +28,6 @@
 var crypto = require('crypto');
 var normalizeEmail = require('../normalize-email/normalize-email');
 
-var resolve = path.resolve;
 var env = process.env;
 var environment = env.NODE_ENV || 'development';
 
@@ -98,18 +97,12 @@
   log('Should set a unique token for your app on the "jwtSecret" key of the configuration. Here\'s one just for you: "' + token + '".\n');
 }
 
-<<<<<<< HEAD
-config.staff = config.staff.map(function(email){
-=======
 config.staff = config.staff.map(function (email) {
->>>>>>> a76eb826
   return normalizeEmail(email, {
     allowEmailAliases: config.allowEmailAliases
   });
 });
 
-<<<<<<< HEAD
-=======
 config.mongoUrl = env.MONGO_URL || env.MONGOLAB_URI || config.mongoUrl;
 
 if (!env.NOTIFICATIONS_MAILER_SERVICE) {
@@ -126,5 +119,4 @@
   }
 }
 
->>>>>>> a76eb826
 module.exports = config;