--- conflicted
+++ resolved
@@ -77,28 +77,20 @@
 
   withEvents: {
     bind (...args) {
-<<<<<<< HEAD
-      dom(this.el).on(...args);
-      return this;
+      dom(this.el).on(...args)
+      return this
     },
 
     unbind (...args) {
-      dom(this.el).off(...args);
-      return this;
+      dom(this.el).off(...args)
+      return this
     }
   },
 
   loadable: {
     loading (loading = true) {
-      this.el.classList[loading ? 'add' : 'remove']('loading');
-      return this;
-=======
-      dom(this.el).on(...args)
-    },
-
-    unbind (...args) {
-      dom(this.el).off(...args)
->>>>>>> 9a270388
+      this.el.classList[loading ? 'add' : 'remove']('loading')
+      return this
     }
   }
 }
@@ -117,5 +109,5 @@
 **/
 
 export default function view (...names) {
-  return mixin(Base, ...names.map(name => mixins[name]))
+  return mixin(Base, ...names.map((name) => mixins[name]))
 }