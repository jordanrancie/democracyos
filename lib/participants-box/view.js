--- conflicted
+++ resolved
@@ -42,15 +42,12 @@
   this.bind('click', 'a.view-more', 'more');
 }
 
-<<<<<<< HEAD
 ParticipantsBox.prototype.switchOff = function() {
   this.off('fetch');
-  bus.off('vote');
+  bus.off('vote', this.bound('onvote'));
   this.unbind('click', 'a.view-more', 'more');
 }
 
-=======
->>>>>>> 267076c3
 ParticipantsBox.prototype.fetch = function() {
   var view = this;
 
