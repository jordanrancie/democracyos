import bus from 'bus';
import debug from 'debug';
import page from 'page';
import o from 'component-dom';
import sidebar from '../sidebar/main.js';
import { dom } from '../render/render.js';
import citizen from '../citizen/citizen.js';
import noLaws from './no-laws.jade';
import createFirstLaw from './create-first-law.jade';

<<<<<<< HEAD
var page = require('page');
var sidebar = require('sidebar');
var o = require('dom');
var render = require('render');
var noLaws = require('./no-laws');
var createFirstLaw = require('./create-first-law');
var bus = require('bus');
var log = require('debug')('democracyos:homepage');
var citizen = require('citizen');
var visibility = require('visibility');

// Routing.
page('/', citizen.optional, visibility, sidebarready, function(ctx, next) {
  o(document.body).addClass('browser-page');
=======
let log = debug('democracyos:homepage');

page('/', (ctx, next) => sidebar.ready(next), (ctx, next) => {
  let body = o(document.body);
  let law = sidebar.items(0);
  let pageChanged = false;
>>>>>>> ce5a06f4

  body.addClass('browser-page');

  if (!law) {
    let content = o('#browser .app-content');
    content.empty().append(dom(noLaws));
    citizen.ready(() => {
      if (!pageChanged && citizen.staff) {
        content.append(dom(createFirstLaw));
      }
    });
    bus.once('page:change', () => pageChanged = true && body.removeClass('browser-page'));
    return bus.emit('page:render');
  }

  log(`render law ${law.id}`);
  ctx.path = `/law/${law.id}`;
  next();
});<|MERGE_RESOLUTION|>--- conflicted
+++ resolved
@@ -7,30 +7,15 @@
 import citizen from '../citizen/citizen.js';
 import noLaws from './no-laws.jade';
 import createFirstLaw from './create-first-law.jade';
-
-<<<<<<< HEAD
-var page = require('page');
-var sidebar = require('sidebar');
-var o = require('dom');
-var render = require('render');
-var noLaws = require('./no-laws');
-var createFirstLaw = require('./create-first-law');
-var bus = require('bus');
-var log = require('debug')('democracyos:homepage');
-var citizen = require('citizen');
-var visibility = require('visibility');
+import visibility from '../visibility/visibility.js';
 
 // Routing.
-page('/', citizen.optional, visibility, sidebarready, function(ctx, next) {
-  o(document.body).addClass('browser-page');
-=======
 let log = debug('democracyos:homepage');
 
-page('/', (ctx, next) => sidebar.ready(next), (ctx, next) => {
+page('/', citizen.optional, visibility, (ctx, next) => sidebar.ready(next), (ctx, next) => {
   let body = o(document.body);
   let law = sidebar.items(0);
   let pageChanged = false;
->>>>>>> ce5a06f4
 
   body.addClass('browser-page');
 
