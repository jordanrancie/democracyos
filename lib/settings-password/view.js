--- conflicted
+++ resolved
@@ -58,75 +58,4 @@
     }
   }
 
-<<<<<<< HEAD
-var template = require('./template');
-var FormView = require('form-view')
-var t = require('t');
-var log = require('debug')('democracyos:settings-password');
-
-/**
- * Expose PasswordView
- */
-
-module.exports = PasswordView;
-
-/**
- * Creates a password edit view
- */
-
-function PasswordView() {
-  if (!(this instanceof PasswordView)) {
-    return new PasswordView();
-  };
-
-  FormView.call(this, template);
-}
-
-/**
- * Inherit from `FormView`
- */
-
-FormView(PasswordView);
-
-
-/**
- * Turn on event bindings
- */
-
-PasswordView.prototype.switchOn = function() {
-  this.on('success', this.onsuccess.bind(this));
-  this.on('error', this.onerror.bind(this))
-}
-
-/**
- * Turn off event bindings
- */
-
-PasswordView.prototype.switchOff = function() {
-  this.off();
-}
-
-/**
- * Handle `error` event with
- * logging and display
- *
- * @param {String} error
- * @api private
- */
-
-PasswordView.prototype.onsuccess = function() {
-  log('Password updated');
-  this.messages([t('settings.password-updated')], 'success');
-}
-
-/**
- * Handle current password is incorrect
- */
-
-PasswordView.prototype.onerror = function(response) {
-  if (403 == response.status) {
-    this.messages([t('settings.password-invalid')], 'error')
-  }
-=======
->>>>>>> a76eb826
 }