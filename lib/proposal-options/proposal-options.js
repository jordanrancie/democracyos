<<<<<<< HEAD
/**
 * Module dependencies.
 */

var bus = require('bus');
var closest = require('closest');
var citizen = require('citizen');
var request = require('request');
var template = require('./template');
var Chart = require('Chart.js');
var t = require('t');
var render = require('render');
var positive = require('./vote-positive');
var negative = require('./vote-negative');
var neutral = require('./vote-neutral');
var o = require('dom');
var View = require('view');
var log = require('debug')('democracyos:proposal-options');
var config = require('config');

/**
 * Expose ProposalOptions.
 */

module.exports = ProposalOptions;

/**
 * Proposal Options view
 *
 * @param {Array} proposals list of proposals
 * @param {Object} selected proposal object
 * @return {ProposalOptions} `ProposalOptions` instance.
 * @api public
 */

function ProposalOptions (proposal, reference) {
  if (!(this instanceof ProposalOptions)) {
    return new ProposalOptions(proposal, reference);
=======
import o from 'component-dom';
import closest from 'component-closest';
import Chart from 'chart.js';
import t from 't-component';
import debug from 'debug';
import user from '../user/user';
import topicStore from '../topic-store/topic-store';
import request from '../request/request';
import View from '../view/view';
import { dom } from '../render/render';
import template from './template.jade';
import positive from './vote-positive.jade';
import negative from './vote-negative.jade';
import neutral from './vote-neutral.jade';

let log = debug('democracyos:proposal-options');

export default class ProposalOptions extends View {

  /**
   * Proposal Options view
   *
   * @param {Array} proposals list of proposals
   * @param {Object} selected proposal object
   * @return {ProposalOptions} `ProposalOptions` instance.
   * @api public
   */

  constructor (proposal, reference) {
    super(template, { proposal: proposal, reference: reference });
    this.proposal = proposal;

    this.bind('click', '.vote-box .direct-vote .vote-option', 'vote');
    this.bind('click', '.vote-box .meta-data .change-vote', 'changevote');

    this.on('vote', this.onvote.bind(this));
    this.on('voting', this.onvoting.bind(this));
    this.on('voteerror', this.onvoteerror.bind(this));

    this.buttonsBox = this.find('.vote-box .vote-options');
>>>>>>> a76eb826
  }

  switchOn() {
    this.renderChart();
  }

  /**
   * Vote for option
   *
   * @param {Object} ev event
   * @api private
   */

  vote (ev) {
    let value;
    let id = this.proposal.id;

    ev.preventDefault();

    let target = ev.delegateTarget || closest(ev.target, '[data-proposal]');
    if (o(target).hasClass('vote-no')) {
      value = 'negative';
    } else if (o(target).hasClass('vote-yes')) {
      value = 'positive';
    } else if (o(target).hasClass('vote-abstain')) {
      value = 'neutral';
    }

    if (user.id) {
      log('casting vote %s for %s', value, id);
      this.emit('voting', value);

      topicStore.vote(id, value).then(() => {
        this.emit('vote', value);
      }).catch(err => {
        this.emit('voteerror', value);
        log('Failed cast %s for %s with error: %j', value, id, err);
      });
    } else {
      this.find('.proposal-options p.text-mute').removeClass('hide');
    }
  }

  onvoting (value) {
    this.find('#voting-error').addClass('hide');
    this.find('.vote-options').addClass('hide');
    this.find('a.meta-item').addClass('hide');

    let el;

    this.unvote();

    switch (value) {
      case 'negative':
        this.proposal.downvotes.push(user.id);
        el = dom(negative);
        break;
      case 'positive':
        this.proposal.upvotes.push(user.id);
        el = dom(positive);
        break;
      case 'neutral':
        this.proposal.abstentions.push(user.id);
        el = dom(neutral);
        break;
    }

    var meta = this.find('.meta-data');

    meta.find('.alert').remove();

    //TODO: clear this of array handling when `dom` supports `insertBefore`
    meta[0].insertBefore(el, meta[0].firstChild);
  }

  onvoteerror (value) {
    this.find('.change-vote').addClass('hide');
    this.find('.vote-options').removeClass('hide');
    this.find('#voting-error').removeClass('hide');

    this.find('.meta-data').find('.alert').remove();
  }

  onvote (value) {
    this.find('.change-vote').removeClass('hide');

    var cast = this.find('.votes-cast em');

    var upvotes = this.proposal.upvotes || [];
    var downvotes = this.proposal.downvotes || [];
    var abstentions = this.proposal.abstentions || [];
    var census = abstentions.concat(downvotes).concat(upvotes) || [];

    cast.html(t(t('proposal-options.votes-cast', { num: census.length || "0" })));
    this.track('vote topic');
  }

  track (event) {
    analytics.track(event, {
      topic: this.proposal.id
    });
  }

  unvote () {
    if (~this.proposal.upvotes.indexOf(user.id)) {
      this.proposal.upvotes.splice(user.id, 1);
    }
    if (~this.proposal.downvotes.indexOf(user.id)) {
      this.proposal.downvotes.splice(user.id, 1);
    }
    if (~this.proposal.abstentions.indexOf(user.id)) {
      this.proposal.abstentions.splice(user.id, 1);
    }
  }

  /**
   * Change vote
   *
   * @param {Object} ev event
   * @api private
   */

<<<<<<< HEAD
  cast.html(t('proposal-options.votes-cast', { num: census.length || '0' }));
}
=======
  changevote (ev) {
    ev.preventDefault();
>>>>>>> a76eb826

    this.buttonsBox.toggleClass('hide');
  }

  post (path, payload, fn) {
    request
    .post(path)
    .send(payload)
    .end(fn);
  }

  /**
   * Render chart into options block
   *
   * @return {ProposalOptions} `ProposalOptions` instance.
   * @api public
   * @deprecated
   */

  renderChart () {
    let container = this.find('#results-chart');
    let upvotes = this.proposal.upvotes || [];
    let downvotes = this.proposal.downvotes || [];
    let abstentions = this.proposal.abstentions || [];
    let census = abstentions.concat(downvotes).concat(upvotes);
    let data = [];

    if (!container.length) return;

    if (census.length) {
      data.push({
        value: upvotes.length,
        color: "#a4cb53",
        label: t('proposal-options.yea'),
        labelColor: "white",
        labelAlign: "center"
      });
      data.push({
        value: abstentions.length,
        color: "#666666",
        label: t('proposal-options.abstain'),
        labelColor: "white",
        labelAlign: "center"
      });
      data.push({
        value: downvotes.length,
        color: "#d95e59",
        label: t('proposal-options.nay'),
        labelColor: "white",
        labelAlign: "center"
      });

      new Chart(container[0].getContext('2d')).Pie(data, { animation: false });
    }
  }
}<|MERGE_RESOLUTION|>--- conflicted
+++ resolved
@@ -1,43 +1,3 @@
-<<<<<<< HEAD
-/**
- * Module dependencies.
- */
-
-var bus = require('bus');
-var closest = require('closest');
-var citizen = require('citizen');
-var request = require('request');
-var template = require('./template');
-var Chart = require('Chart.js');
-var t = require('t');
-var render = require('render');
-var positive = require('./vote-positive');
-var negative = require('./vote-negative');
-var neutral = require('./vote-neutral');
-var o = require('dom');
-var View = require('view');
-var log = require('debug')('democracyos:proposal-options');
-var config = require('config');
-
-/**
- * Expose ProposalOptions.
- */
-
-module.exports = ProposalOptions;
-
-/**
- * Proposal Options view
- *
- * @param {Array} proposals list of proposals
- * @param {Object} selected proposal object
- * @return {ProposalOptions} `ProposalOptions` instance.
- * @api public
- */
-
-function ProposalOptions (proposal, reference) {
-  if (!(this instanceof ProposalOptions)) {
-    return new ProposalOptions(proposal, reference);
-=======
 import o from 'component-dom';
 import closest from 'component-closest';
 import Chart from 'chart.js';
@@ -78,7 +38,6 @@
     this.on('voteerror', this.onvoteerror.bind(this));
 
     this.buttonsBox = this.find('.vote-box .vote-options');
->>>>>>> a76eb826
   }
 
   switchOn() {
@@ -201,13 +160,8 @@
    * @api private
    */
 
-<<<<<<< HEAD
-  cast.html(t('proposal-options.votes-cast', { num: census.length || '0' }));
-}
-=======
   changevote (ev) {
     ev.preventDefault();
->>>>>>> a76eb826
 
     this.buttonsBox.toggleClass('hide');
   }
