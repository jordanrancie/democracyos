<<<<<<< HEAD
import debug from 'debug';
import page from 'page';
import dom from 'component-dom';
import t from 't-component';
import bus from 'bus';
import config from '../config/config';
import { findForum } from '../forum-middlewares/forum-middlewares';
import forumRouter from '../forum-router/forum-router';
import title from '../title/title';
import user from '../user/user';
import ForumForm from '../forum-form/forum-form';
import { verifyForumAccess } from './not-allowed/not-allowed';
=======
import debug from 'debug'
import page from 'page'
import o from 'component-dom'
import t from 't-component'
import config from '../config/config'
import { restrictUserWithForum } from '../forum-middlewares/forum-middlewares'
import title from '../title/title'
import user from '../user/user'
import ForumForm from '../forum-form/forum-form'
>>>>>>> 9a270388

const log = debug('democracyos:forum')

page('/forums/new', user.required, onlyAllowOnFirstSetup, () => {
  log('render /forums/new');

  title(t('forum.new.title'));
  document.body.classList.add('forum-new');

  let section = dom('section#content.site-content').empty();
  let view = new ForumForm();

  view.appendTo(section[0]);
});

page.exit('/forums/new', (ctx, next) => {
  document.body.classList.remove('forum-new');
  next();
});

if (config.multiForum) {
<<<<<<< HEAD
  page(forumRouter('/'), setDefaultForum, findForum, verifyForumAccess, emitForumChange);
  page.exit(forumRouter('/'), emitForumChange);
}

page(forumRouter('*'), setDefaultForum, findForum, verifyForumAccess, emitForumChange);
page.exit(forumRouter('*'), emitForumChange);

function onlyAllowOnFirstSetup (ctx, next) {
  if (config.multiForum) return next();
  if (!config.defaultForum && !user.staff) return page.redirect('/404');
  if (!config.defaultForum) return next();
  page.redirect('/');
}

function setDefaultForum (ctx, next) {
  if (config.multiForum) return next();

  if (config.defaultForum) {
    ctx.params.forum = config.defaultForum;
    return next();
  }

  page.redirect('/forums/new');
}

function emitForumChange (ctx, next){
  bus.emit('forum:change', ctx.forum);
  next();
=======
  page('/forums/new', user.required, restrictUserWithForum, () => {
    log('render /forums/new')

    title(t('forum.new.title'))
    o('body').addClass('forum-new')

    let section = o('section#content.site-content').empty()
    let view = new ForumForm()
    view.appendTo(section[0])
  })
>>>>>>> 9a270388
}<|MERGE_RESOLUTION|>--- conflicted
+++ resolved
@@ -1,87 +1,62 @@
-<<<<<<< HEAD
-import debug from 'debug';
-import page from 'page';
-import dom from 'component-dom';
-import t from 't-component';
-import bus from 'bus';
-import config from '../config/config';
-import { findForum } from '../forum-middlewares/forum-middlewares';
-import forumRouter from '../forum-router/forum-router';
-import title from '../title/title';
-import user from '../user/user';
-import ForumForm from '../forum-form/forum-form';
-import { verifyForumAccess } from './not-allowed/not-allowed';
-=======
 import debug from 'debug'
 import page from 'page'
-import o from 'component-dom'
+import dom from 'component-dom'
 import t from 't-component'
+import bus from 'bus'
 import config from '../config/config'
-import { restrictUserWithForum } from '../forum-middlewares/forum-middlewares'
+import { findForum } from '../forum-middlewares/forum-middlewares'
+import forumRouter from '../forum-router/forum-router'
 import title from '../title/title'
 import user from '../user/user'
 import ForumForm from '../forum-form/forum-form'
->>>>>>> 9a270388
+import { verifyForumAccess } from './not-allowed/not-allowed'
 
 const log = debug('democracyos:forum')
 
 page('/forums/new', user.required, onlyAllowOnFirstSetup, () => {
-  log('render /forums/new');
+  log('render /forums/new')
 
-  title(t('forum.new.title'));
-  document.body.classList.add('forum-new');
+  title(t('forum.new.title'))
+  document.body.classList.add('forum-new')
 
-  let section = dom('section#content.site-content').empty();
-  let view = new ForumForm();
+  let section = dom('section#content.site-content').empty()
+  let view = new ForumForm()
 
-  view.appendTo(section[0]);
-});
+  view.appendTo(section[0])
+})
 
 page.exit('/forums/new', (ctx, next) => {
-  document.body.classList.remove('forum-new');
-  next();
-});
+  document.body.classList.remove('forum-new')
+  next()
+})
 
 if (config.multiForum) {
-<<<<<<< HEAD
-  page(forumRouter('/'), setDefaultForum, findForum, verifyForumAccess, emitForumChange);
-  page.exit(forumRouter('/'), emitForumChange);
+  page(forumRouter('/'), setDefaultForum, findForum, verifyForumAccess, emitForumChange)
+  page.exit(forumRouter('/'), emitForumChange)
 }
 
-page(forumRouter('*'), setDefaultForum, findForum, verifyForumAccess, emitForumChange);
-page.exit(forumRouter('*'), emitForumChange);
+page(forumRouter('*'), setDefaultForum, findForum, verifyForumAccess, emitForumChange)
+page.exit(forumRouter('*'), emitForumChange)
 
 function onlyAllowOnFirstSetup (ctx, next) {
-  if (config.multiForum) return next();
-  if (!config.defaultForum && !user.staff) return page.redirect('/404');
-  if (!config.defaultForum) return next();
-  page.redirect('/');
+  if (config.multiForum) return next()
+  if (!config.defaultForum && !user.staff) return page.redirect('/404')
+  if (!config.defaultForum) return next()
+  page.redirect('/')
 }
 
 function setDefaultForum (ctx, next) {
-  if (config.multiForum) return next();
+  if (config.multiForum) return next()
 
   if (config.defaultForum) {
-    ctx.params.forum = config.defaultForum;
-    return next();
+    ctx.params.forum = config.defaultForum
+    return next()
   }
 
-  page.redirect('/forums/new');
+  page.redirect('/forums/new')
 }
 
-function emitForumChange (ctx, next){
-  bus.emit('forum:change', ctx.forum);
-  next();
-=======
-  page('/forums/new', user.required, restrictUserWithForum, () => {
-    log('render /forums/new')
-
-    title(t('forum.new.title'))
-    o('body').addClass('forum-new')
-
-    let section = o('section#content.site-content').empty()
-    let view = new ForumForm()
-    view.appendTo(section[0])
-  })
->>>>>>> 9a270388
+function emitForumChange (ctx, next) {
+  bus.emit('forum:change', ctx.forum)
+  next()
 }