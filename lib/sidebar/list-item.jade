<<<<<<< HEAD
- var voted = citizen.logged() && !!item.voted
- var url = forum ? ('/' + forum) : ''
- url += '/topic/' + item.id
=======
- var voted = user.logged() && !!item.voted
>>>>>>> f5620892

li(data-id=item.id)
  a(href=url, class = voted ? 'voted' : '')
    .item-tag
      img(src=tagImages[item.tag.image].url)
      svg(viewbox='0 0 126 144', version='1.1', xmlns='http://www.w3.org/2000/svg', xmlns:xlink='http://www.w3.org/1999/xlink', xmlns:sketch='http://www.bohemiancoding.com/sketch/ns').hexagon
        title Hexagon
        g#Page-1(stroke='none', stroke-width='1', fill='none', fill-rule='evenodd', sketch:type='MSPage')
          polygon#Polygon-1(fill='#{item.tag.color}', d='M63,0 L125.353829,36 L125.353829,108 L63,144 L0.646170928,108 L0.646170928,36 L63,0 Z M63,0', sketch:type='MSShapeGroup', points='63 0 125.353829 36 125.353829 108 63 144 0.646170928 108 0.646170928 36 ')

    .item-badges
      - if(voted)
        include ./check

    span.title= item.mediaTitle
    span.created-by
      - if (item.participants.length > 0)
        - var cardinality = 1 === item.participants.length ? 'singular' : 'plural'
        div= item.participants.length + ' ' + t('proposal-article.participant.' + cardinality)
      - if (item.closingAt)
        - var closed = item.closingAt && +new Date(item.closingAt) < Date.now()
        span.time-ago-label= (closed ? t('common.closed') : t('common.close')) + ' '
        span.meta-item.meta-timeago.ago(data-time=item.closingAt.toString())<|MERGE_RESOLUTION|>--- conflicted
+++ resolved
@@ -1,10 +1,6 @@
-<<<<<<< HEAD
-- var voted = citizen.logged() && !!item.voted
+- var voted = user.logged() && !!item.voted
 - var url = forum ? ('/' + forum) : ''
 - url += '/topic/' + item.id
-=======
-- var voted = user.logged() && !!item.voted
->>>>>>> f5620892
 
 li(data-id=item.id)
   a(href=url, class = voted ? 'voted' : '')
