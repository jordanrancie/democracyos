--- conflicted
+++ resolved
@@ -49,20 +49,12 @@
 
   // Build article's meta
   // and render to section.app-content
-<<<<<<< HEAD
-  let options = new Options(ctx.law);
-=======
-  var options = new Options(ctx.law, ctx.path);
->>>>>>> 38fa2c8f
+  let options = new Options(ctx.law, ctx.path);
   options.appendTo('section.app-content');
 
   // Build article's comments, feth them
   // and render to section.app-content
-<<<<<<< HEAD
-  let comments = new Comments(ctx.law);
-=======
-  var comments = new Comments(ctx.law, ctx.path);
->>>>>>> 38fa2c8f
+  let comments = new Comments(ctx.law, ctx.path);
   comments.appendTo('section.app-content');
   comments.initialize();
 
