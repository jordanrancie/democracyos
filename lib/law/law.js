/**
 * Module dependencies.
 */

import title from '../title/title.js';
import o from 'component-dom';
import bus from 'bus';
import debug from 'debug';
import page from 'page';
import request from '../request/request.js';
import citizen from '../citizen/citizen.js';
import Article from '../proposal-article/proposal-article.js';
import Options from '../proposal-options/proposal-options.js';
import Comments from '../comments-view/view.js';
import sidebar from '../sidebar/main.js';
import filter from '../laws-filter/laws-filter.js';
import locker from '../browser-lock/locker.js';

let log = debug('democracyos:law:page');

var config = require('../config/config.js');
var router = require('../router')(config);

page(router('/law/:id'), citizen.optional, load, (ctx, next) => {
  bus.emit('page:render', ctx.law);

  if (!ctx.law) {
    log('Law %s not found', ctx.params.id);
    return next();
  }

  // Render sidebar list
  sidebar.ready(() => {
    let select = () => {
      log('select sidebar law %s', ctx.law.id);
      return setTimeout(sidebar.select.bind(sidebar, ctx.law.id), 0);
    }

    select() && filter.on('reload', select);
  });

  // Clean page's content
  o('section.app-content').empty();

  // Build article's content container
  // and render to section.app-content
<<<<<<< HEAD
  let article = new Article(ctx.law);
=======
  var article = new Article(ctx.law, ctx.path);
>>>>>>> d1b90a25
  article.appendTo('section.app-content');

  // Build article's meta
  // and render to section.app-content
  let options = new Options(ctx.law, ctx.path);
  options.appendTo('section.app-content');

  // Build article's comments, feth them
  // and render to section.app-content
  let comments = new Comments(ctx.law, ctx.path);
  comments.appendTo('section.app-content');
  comments.initialize();

  o(document.body).addClass('browser-page');
  title(ctx.law.mediaTitle);

  log('render %s', ctx.params.id);

  bus.once('page:change', pagechange);
  function pagechange(url) {
    // restore page's original title
    title();

    // lock article's section
    locker.lock();

    // hide it from user
    o('section.app-content').addClass('hide');

    // once render, unlock and show
    bus.once('page:render', function() {
      locker.unlock();
      o('section.app-content').removeClass('hide');
    });

    // check if loading to same page
    // and if not, scroll to top
    if (url !== ctx.path) o('section#browser').scrollTop = 0;

    // don't remove 'browser-page' body class
    // if we still are in a browsing laws page
    if (/^\/$/.test(url)) return;
    if (/^\/(law|proposal)/.test(url)) return;
    o(document.body).removeClass('browser-page');
  };
});

/*
 * Load homepage data
 *
 * @param {Object} ctx page's context
 * @param {Function} next callback after load
 * @api private
 */

function load (ctx, next) {
  log('fetch for %s', ctx.params.id);

  request
  .get('/api/law/' + ctx.params.id)
  .end(function(err, res) {
    if (!err && res.status == 404) return ctx.law = null, next();
    if (err || !res.ok) return log('Found error: %s', err || res.error);
    ctx.law = res.body;
    next();
  });
};<|MERGE_RESOLUTION|>--- conflicted
+++ resolved
@@ -44,11 +44,7 @@
 
   // Build article's content container
   // and render to section.app-content
-<<<<<<< HEAD
-  let article = new Article(ctx.law);
-=======
   var article = new Article(ctx.law, ctx.path);
->>>>>>> d1b90a25
   article.appendTo('section.app-content');
 
   // Build article's meta
