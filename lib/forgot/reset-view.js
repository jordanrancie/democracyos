/*
 * Module dependencies.
 */

<<<<<<< HEAD
var FormView = require('form-view');
var request = require('request');
var template = require('./reset-form');
=======
var Emitter = require('emitter');
var empty = require('empty');
var events = require('events');
var serialize = require('serialize');
var render = require('render');
var form = require('./reset-form');
>>>>>>> 74d5d597
var t = require('t');

/**
 * Expose ResetPasswordView.
 */

module.exports = ResetPasswordView;

/**
 * ResetPasswordView
 *
 * @return {ResetPasswordView} `ResetPasswordView` instance.
 * @api public
 */

function ResetPasswordView(token) {
  if (!(this instanceof ResetPasswordView)) {
    return new ResetPasswordView(token);
  };

  this.token = token;
  FormView.call(this, template, { token: token });
}

/**
 * Extend from `FormView`
 */

FormView(ResetPasswordView);

ResetPasswordView.prototype.switchOn = function() {
  this.on('success', this.bound('onsuccess'));
};

ResetPasswordView.prototype.switchOff = function() {
  this.off('success', this.bound('onsuccess'));
};

ResetPasswordView.prototype.onsuccess = function(res) {
  // // TODO cancel verify request if not finished
  // request
  // .post('/forgot/reset')
  // .send(data)
  // .end(function(err, res) {
    // if (!res.ok) {
    //    return this.errors([res.error]);
    // };
    // if (err || (res.body && res.body.error)) {
    //   return this.errors([err || res.body.error]);
    // };
    window.location.replace('/');
  // });
};<|MERGE_RESOLUTION|>--- conflicted
+++ resolved
@@ -2,18 +2,9 @@
  * Module dependencies.
  */
 
-<<<<<<< HEAD
 var FormView = require('form-view');
 var request = require('request');
 var template = require('./reset-form');
-=======
-var Emitter = require('emitter');
-var empty = require('empty');
-var events = require('events');
-var serialize = require('serialize');
-var render = require('render');
-var form = require('./reset-form');
->>>>>>> 74d5d597
 var t = require('t');
 
 /**
