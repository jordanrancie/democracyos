--- conflicted
+++ resolved
@@ -3,26 +3,14 @@
     .title-page 
       .circle
         i.icon-signin
-<<<<<<< HEAD
-      h1= t('Reset Password!')
+      h1= t('forgot.reset')
     form.form(action="/forgot/reset", method="post", role="form", autovalidate='autovalidate', autosubmit='autosubmit')
       input(type='hidden', name='token', value=token)
       ul.form-messages
       .form-group
-        label= t('New Password')
-        input.form-control(type='password', name='password', tabindex=1, placeholder=t('Password'), validate='required min-length:6')
-      .form-group
-        label= t('Re-type new password')
-        input.form-control(type='password', name='re_password', tabindex=2, placeholder=t('Repeat Password'), validate='required same:password')
-=======
-      h1= t('forgot.reset')
-    form.form(action="/forgot/reset", method="post", role="form")
-      ul.form-errors
-      .form-group
         label= t('password.new')
-        input.form-control(type='password', name='password', tabindex=1, placeholder=t('password'))
+        input.form-control(type='password', name='password', tabindex=1, placeholder=t('password'), validate='required min-length:6')
       .form-group
         label= t('password.retype')
-        input.form-control(type='password', name='re_password', tabindex=2, placeholder=t('password.repeat'))
->>>>>>> 74d5d597
+        input.form-control(type='password', name='re_password', tabindex=2, placeholder=t('password.repeat'), validate='required same:password')
       .form-group: input.btn.btn-primary(type='submit', tabindex=3, value=t('Send'))