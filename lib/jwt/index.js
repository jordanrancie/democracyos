--- conflicted
+++ resolved
@@ -44,11 +44,6 @@
 
 exports.signin = function signin(user, req, res) {
   req.user = user;
-<<<<<<< HEAD
-  var token = exports.encodeToken(confidential(user), config('secret'));
-  res.cookie('token', token.token, { expires: new Date(token.expires) });
-  return res.status(200).send();
-=======
   var token = exports.encodeToken(confidential(user), config.secret);
   res.cookie('token', token.token, { domain: resolveDomain(), expires: new Date(token.expires) });
   return res.status(200).send();
@@ -58,7 +53,6 @@
       ? null
       : '.' + config.deploymentDomain;
   }
->>>>>>> 890a80b6
 };
 
 exports.middlewares = {
