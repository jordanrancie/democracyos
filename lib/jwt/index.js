--- conflicted
+++ resolved
@@ -10,7 +10,7 @@
 exports.token = token;
 
 exports.setCookie = function (encoded, res) {
-  return res.cookie('token', encoded.token, { domain: cookieDomain, expires: new Date(encoded.expires) });
+  return res.cookie('token', encoded.token, { domain: cookieDomain, expires: new Date(encoded.expires), httpOnly: true });
 };
 
 exports.unsetCookie = function (res) {
@@ -23,12 +23,7 @@
 
 exports.signin = function signin(user, req, res) {
   req.user = user;
-<<<<<<< HEAD
   exports.setUserOnCookie(user, res);
-=======
-  var token = exports.encodeToken(confidential(user), config.jwtSecret);
-  res.cookie('token', token.token, { domain: resolveDomain(), expires: new Date(token.expires), httpOnly: true });
->>>>>>> 2b3c2427
   return res.status(200).send();
 };
 
