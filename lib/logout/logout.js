/**
 * Module dependencies.
 */

var bus = require('bus');
var config = require('config');
var page = require('page');
var request = require('request');
var log = require('debug')('democracyos:logout');
var citizen = require('citizen');

page('/logout', function(ctx, next) {
  bus.emit('logout');

  setTimeout(redirect, 0);

  function redirect () {
<<<<<<< HEAD
    if (config['signin url']) return window.location = config['signin url'];
    page('/');
=======
    if (config.signinUrl) return window.location = config.signinUrl;
    page('/signin');
>>>>>>> 890a80b6
  }
});<|MERGE_RESOLUTION|>--- conflicted
+++ resolved
@@ -15,12 +15,7 @@
   setTimeout(redirect, 0);
 
   function redirect () {
-<<<<<<< HEAD
-    if (config['signin url']) return window.location = config['signin url'];
+    if (config.signinUrl) return window.location = config.signinUrl;
     page('/');
-=======
-    if (config.signinUrl) return window.location = config.signinUrl;
-    page('/signin');
->>>>>>> 890a80b6
   }
 });