<<<<<<< HEAD
import dom from 'component-dom';
import Headroom from 'democracyos-headroom.js';
import user from '../user/user';
import snapper from '../snapper/snapper';
import isMobile from '../is-mobile/is-mobile';
import config from '../config/config';
import template from './template.jade';
import UserBadge from '../user-badge/view';
import View from '../view/view.js';
=======
import o from 'component-dom'
import Headroom from 'democracyos-headroom.js'
import user from '../user/user.js'
import snapper from '../snapper/snapper.js'
import isMobile from '../is-mobile/is-mobile.js'
import template from './template.jade'
import UserBadge from '../user-badge/view.js'
import View from '../view/view.js'
>>>>>>> 9a270388

/**
 * Expose HeaderView
 */

export default class HeaderView extends View {
  constructor () {
    super(template)
    this.build()
    this.user = this.el.find('.user')
  }

  switchOn () {
    var self = this
    snapper(this.el)

    if (isMobile()) {
      this.headroomBrowser = this.initHeadroom('#browser')
      this.headroomContent = this.initHeadroom('#content')
    }

    user.on('loaded', function () {
      var userBadge = new UserBadge()
      userBadge.replace(self.user)
      self.el.find('.anonymous-user').addClass('hide')
    })

    user.on('unloaded', function () {
      self.user.empty()
      self.el.find('.anonymous-user').removeClass('hide')
    })
  }

  switchOff () {
    snapper.destroy()
    if (this.headroomBrowser) this.headroomBrowser.destroy()
    if (this.headroomContent) this.headroomContent.destroy()
    user.off('loaded')
    user.off('unloaded')
  }

  initHeadroom (scroller) {
<<<<<<< HEAD
    var header = dom('header')[0];
    var aside = dom('aside');
    scroller = dom(scroller);

=======
    var header = o('header')[0]
    var aside = o('aside')
    scroller = o(scroller)
>>>>>>> 9a270388
    var headroom = new Headroom(header, {
      scroller: scroller[0],
      onPin: function () {
        aside.removeClass('content-pinned')
      },
      onUnpin: function () {
        aside.addClass('content-pinned')
      }
    })

    headroom.init()
    return headroom
  }
}<|MERGE_RESOLUTION|>--- conflicted
+++ resolved
@@ -1,23 +1,12 @@
-<<<<<<< HEAD
-import dom from 'component-dom';
-import Headroom from 'democracyos-headroom.js';
-import user from '../user/user';
-import snapper from '../snapper/snapper';
-import isMobile from '../is-mobile/is-mobile';
-import config from '../config/config';
-import template from './template.jade';
-import UserBadge from '../user-badge/view';
-import View from '../view/view.js';
-=======
-import o from 'component-dom'
+import dom from 'component-dom'
 import Headroom from 'democracyos-headroom.js'
-import user from '../user/user.js'
-import snapper from '../snapper/snapper.js'
-import isMobile from '../is-mobile/is-mobile.js'
+import user from '../user/user'
+import snapper from '../snapper/snapper'
+import isMobile from '../is-mobile/is-mobile'
+import config from '../config/config'
 import template from './template.jade'
-import UserBadge from '../user-badge/view.js'
+import UserBadge from '../user-badge/view'
 import View from '../view/view.js'
->>>>>>> 9a270388
 
 /**
  * Expose HeaderView
@@ -60,16 +49,10 @@
   }
 
   initHeadroom (scroller) {
-<<<<<<< HEAD
-    var header = dom('header')[0];
-    var aside = dom('aside');
-    scroller = dom(scroller);
+    var header = dom('header')[0]
+    var aside = dom('aside')
+    scroller = dom(scroller)
 
-=======
-    var header = o('header')[0]
-    var aside = o('aside')
-    scroller = o(scroller)
->>>>>>> 9a270388
     var headroom = new Headroom(header, {
       scroller: scroller[0],
       onPin: function () {
