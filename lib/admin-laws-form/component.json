--- conflicted
+++ resolved
@@ -22,11 +22,8 @@
     "render",
     "request",
     "regexps",
-<<<<<<< HEAD
-    "richtext"
-=======
+    "richtext",
     "debug"
->>>>>>> a7b3e770
   ],
   "templates": [
     "template.jade",
