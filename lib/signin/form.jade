--- conflicted
+++ resolved
@@ -4,13 +4,7 @@
     label= t('Email')
     input(type='email', name='email', placeholder=t('example@abc.com'))
   .form-group
-<<<<<<< HEAD
     label= t('Password')
     input(type='password', name='password', placeholder=t('Password'))
   .form-group: input(type='submit', value=t('Login'))
-=======
-    label Password
-    input(type='password', name='password', placeholder="Password")
-  .form-group: input(type='submit', value=t('Login'))
-  .form-group: a(href='/forgotpassword/step1') Forgot Passoword?
->>>>>>> a9987a66
+  .form-group: a(href='/forgotpassword/step1') Forgot Passoword?