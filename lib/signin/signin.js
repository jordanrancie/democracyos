--- conflicted
+++ resolved
@@ -7,10 +7,7 @@
 var classes = require('classes');
 var title = require('title');
 var t = require('t');
-<<<<<<< HEAD
 var config = require('config');
-=======
->>>>>>> ac49d2dd
 var jwt = require('jwt');
 
 page('/signin', externalSignin, function(ctx, next) {
@@ -33,14 +30,10 @@
 
   // Redirect to home with full page reload
   window.location = '/';
-<<<<<<< HEAD
 })
 
 function externalSignin(ctx, next) {
   var auth = config['authPages'];
   if (!auth.useExternal) return next();
   window.location = auth.signinUrl;
-}
-=======
-})
->>>>>>> ac49d2dd
+}