import page from 'page';
import o from 'component-dom';
import title from '../title/title.js';
import t from 't-component';
import config from '../config/config.js';
import user from '../user/user.js';
import SigninForm from './view.js';
import authFacebookForm from '../auth-facebook/form';

<<<<<<< HEAD
page('/signin', citizen.anonymous, externalSignin, citizen.loggedoff, authFacebookForm, (ctx, next) => {
=======
page('/signin', externalSignin, user.loggedoff, authFacebookForm, (ctx, next) => {
>>>>>>> f5620892
  // Build signin view with options
  var form = new SigninForm;

  // Display section content
  o(document.body).addClass('signin-page');

  // Update page's title
  title(t('signin.login'));

  // Render signin-page into content section
  form.replace('#content');
});

page('/signin/:token', (ctx, next) => {
  // Redirect to home with full page reload
  window.location = '/';
});

function externalSignin(ctx, next) {
  if (!config.signinUrl) return next();
  var url = config.signinUrl + '?returnUrl=' + encodeURI(location.href);
  window.location = url;
}<|MERGE_RESOLUTION|>--- conflicted
+++ resolved
@@ -7,11 +7,7 @@
 import SigninForm from './view.js';
 import authFacebookForm from '../auth-facebook/form';
 
-<<<<<<< HEAD
-page('/signin', citizen.anonymous, externalSignin, citizen.loggedoff, authFacebookForm, (ctx, next) => {
-=======
 page('/signin', externalSignin, user.loggedoff, authFacebookForm, (ctx, next) => {
->>>>>>> f5620892
   // Build signin view with options
   var form = new SigninForm;
 
