import page from 'page';
import t from 't-component';
import o from 'component-dom';
import citizen from '../citizen/citizen.js';
import FormView from '../form-view/form-view.js';
import template from './template.jade';

<<<<<<< HEAD
var citizen = require('citizen');
var dom = require('dom');
var FormView = require('form-view');
var template = require('./template');
var page = require('page');
var t = require('t');
var config = require('config');
=======
export default class SigninForm extends FormView {
>>>>>>> ce5a06f4

  constructor () {
    super(template);
  }

  switchOn () {
    this.on('success', this.bound('onsuccess'));
  }

  /**
   * Show success message
   */

  onsuccess () {
    citizen.load('me');
    var sidebarItem = o('.nav-proposal .sidebar-nav .nav.navlist li.active');
    if (sidebarItem.length) {
      var id = sidebarItem.attr('data-id');
      page('/law/' + id);
    } else {
      page('/');
    }
  }

  /**
   * Handle http response to show message to the user.
   *
   * @returns {Mixed}
   * @override from {FormView}
   */

<<<<<<< HEAD
/**
 * Redirect to laws view
 */
SigninForm.prototype.onsuccess = function () {
  citizen.load('me');

  var sidebarItem = dom('.nav-proposal .sidebar-nav .nav.navlist li.active');
  if (sidebarItem.length) {
    var id = sidebarItem.attr('data-id');
    page('/law/' + id);
  } else {
    page('/');
  }

  citizen.once('loaded', function () {
    if (citizen.locale !== config.locale) {
      window.location.reload();
    }
  });
};
=======
  response (err, res) {
    if (err) {
      return this.errors([err]);
    }
>>>>>>> ce5a06f4

    //Redirect if come from unverified email
    //FIXME: this error detection mechanism is a little weird, we should avoid compare keys.
    var text;
    try {
      text = JSON.parse(res.text);
    } catch (e) {
      text = '';
    }

    if (res.ok && text && text.error === t('signin.error.email-not-valid')) {
      page('/signup/resend-validation-email');
    }

    if (res.body && res.body.error) {
      return this.errors([t(res.body.error, { email: this.find('[name=email]').val() })]);
    }

    this.emit('success', res);
  }
}<|MERGE_RESOLUTION|>--- conflicted
+++ resolved
@@ -4,18 +4,9 @@
 import citizen from '../citizen/citizen.js';
 import FormView from '../form-view/form-view.js';
 import template from './template.jade';
+import config from '../config/config.js';
 
-<<<<<<< HEAD
-var citizen = require('citizen');
-var dom = require('dom');
-var FormView = require('form-view');
-var template = require('./template');
-var page = require('page');
-var t = require('t');
-var config = require('config');
-=======
 export default class SigninForm extends FormView {
->>>>>>> ce5a06f4
 
   constructor () {
     super(template);
@@ -38,6 +29,12 @@
     } else {
       page('/');
     }
+
+    citizen.once('loaded', function () {
+    if (citizen.locale !== config.locale) {
+        window.location.reload();
+      }
+    });
   }
 
   /**
@@ -47,33 +44,10 @@
    * @override from {FormView}
    */
 
-<<<<<<< HEAD
-/**
- * Redirect to laws view
- */
-SigninForm.prototype.onsuccess = function () {
-  citizen.load('me');
-
-  var sidebarItem = dom('.nav-proposal .sidebar-nav .nav.navlist li.active');
-  if (sidebarItem.length) {
-    var id = sidebarItem.attr('data-id');
-    page('/law/' + id);
-  } else {
-    page('/');
-  }
-
-  citizen.once('loaded', function () {
-    if (citizen.locale !== config.locale) {
-      window.location.reload();
-    }
-  });
-};
-=======
   response (err, res) {
     if (err) {
       return this.errors([err]);
     }
->>>>>>> ce5a06f4
 
     //Redirect if come from unverified email
     //FIXME: this error detection mechanism is a little weird, we should avoid compare keys.
