/*
 * Module dependencies.
 */

var citizen = require('citizen');
var dom = require('dom');
var FormView = require('form-view');
var template = require('./template');
var page = require('page');
var t = require('t');

/**
 * Expose SigninForm.
 */

module.exports = SigninForm;

/**
 * Signin SigninForm
 *
 * @return {SigninForm} `SigninForm` instance.
 * @api public
 */

function SigninForm () {
  if (!(this instanceof SigninForm)) {
    return new SigninForm();
  }

  FormView.call(this, template);
}

/**
 * Inherit from `FormView`
 */

FormView(SigninForm);

SigninForm.prototype.switchOn = function () {
  this.on('success', this.bound('onsuccess'));
};

/**
 * Set JWT token and redirect to laws view
 */
<<<<<<< HEAD
SigninForm.prototype.onsuccess = function () {
  citizen.load('me');
=======

SigninForm.prototype.onsuccess = function (res) {
  var payload = JSON.parse(res.text);

  if (payload.token) {
    jwt.setToken(payload.token);
  }

>>>>>>> e7750eb6
  var sidebarItem = dom('.nav-proposal .sidebar-nav .nav.navlist li.active');
  if (sidebarItem.length) {
    var id = sidebarItem.attr('data-id');
    window.location = '/law/' + id;
  } else {
    window.location = '/';
  }
};

/**
 * Handle http response to show message to the user.
 *
 * @returns {Mixed}
 * @override from {FormView}
 */
SigninForm.prototype.response = function (err, res) {
  if (err) {
    return this.errors([err]);
  }

  //Redirect if come from unverified email
  //FIXME: this error detection mechanism is a little weird, we should avoid compare keys.
  var text;
  try {
    text = JSON.parse(res.text);
  } catch (e) {
    text = '';
  }

  if (res.ok && text && text.error === t('signin.error.email-not-valid')) {
    page('/signup/resend-validation-email');
  }

  if (res.body && res.body.error) {
    return this.errors([t(res.body.error, { email: this.find('[name=email]').val() })]);
  }

  this.emit('success', res);
};<|MERGE_RESOLUTION|>--- conflicted
+++ resolved
@@ -41,21 +41,10 @@
 };
 
 /**
- * Set JWT token and redirect to laws view
+ * Redirect to laws view
  */
-<<<<<<< HEAD
 SigninForm.prototype.onsuccess = function () {
   citizen.load('me');
-=======
-
-SigninForm.prototype.onsuccess = function (res) {
-  var payload = JSON.parse(res.text);
-
-  if (payload.token) {
-    jwt.setToken(payload.token);
-  }
-
->>>>>>> e7750eb6
   var sidebarItem = dom('.nav-proposal .sidebar-nav .nav.navlist li.active');
   if (sidebarItem.length) {
     var id = sidebarItem.attr('data-id');
