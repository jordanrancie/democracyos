/**
 * Module dependencies.
 */

var express = require('express');
var utils = require('lib/utils');
var restrict = utils.restrict;
var log = require('debug')('democracyos:settings');
var t = require('t-component');

/**
 * Exports Application
 */

var app = module.exports = express();

app.post('/profile', restrict, function(req, res, next) {
  var citizen = req.user;
  log('Updating citizen %s profile', citizen.id);

  citizen.firstName = req.body.firstName;
  citizen.lastName = req.body.lastName;
  citizen.profilePictureUrl = req.body.profilePictureUrl;
  // Temporarily disable email submission, until we fix the whole flow
  // Also check  ./settings-profile/view.js
  // Fixes https://github.com/DemocracyOS/app/issues/223
  // citizen.email = req.body.email;

  if (citizen.isModified('email')) {
    log('Citizen must validate new email');
    citizen.emailValidated = false;
  };

  citizen.save(function(err) {
    if (err) return res.send(500);
    res.send(200);
  });
});

app.post('/password', restrict, function(req, res, nex) {
  var citizen = req.user;
  var current = req.body.current_password;
  var password = req.body.password;
  log('Updating citizen %s password', citizen.id);

  // !!:  Use of passport-local-mongoose plugin method
  // `authenticate` to check if user's current password is Ok.
  citizen.authenticate(current, function(err, authenticated, message) {
    if (err) return res.send(500, err.message);
    if (!authenticated) return res.send(403, t('Current password is invalid'));

    citizen.setPassword(password, function(err) {
      if (err) return res.send(500, err.message);

      citizen.save(function(err) {
        if (err) return res.send(500, err.message);
        res.send(200);
      });
    });
  });
});

app.post('/notifications', restrict, function(req, res, nex) {
  log('Updating notifications settings with these new ones %j', req.body);
  var notifications = {};
  notifications.replies = !!req.body.replies;
  notifications['new-topic'] = !!req.body['new-topic'];
  var citizen = req.user;
  citizen.notifications = notifications;
  citizen.save(function (err) {
    if (err) return res.send(500);
    res.send(200);
  });
<<<<<<< HEAD
});app.post('/notifications', restrict, function(req, res, nex) {
  log('Updating notifications settings with these new ones %j', req.body);
  var notifications = {};
  notifications.replies = !!req.body.replies;
  notifications['new-topic'] = !!req.body['new-topic'];
  var citizen = req.user;
  citizen.notifications = notifications;
  citizen.save(function (err) {
    if (err) return res.send(500);
    res.send(200);
  });
});app.post('/notifications', restrict, function(req, res, nex) {
  log('Updating notifications settings with these new ones %j', req.body);
  var notifications = {};
  notifications.replies = !!req.body.replies;
  notifications['new-topic'] = !!req.body['new-topic'];
  var citizen = req.user;
  citizen.notifications = notifications;
  citizen.save(function (err) {
    if (err) return res.send(500);
    res.send(200);
  });
});app.post('/notifications', restrict, function(req, res, nex) {
  log('Updating notifications settings with these new ones %j', req.body);
  var notifications = {};
  notifications.replies = !!req.body.replies;
  notifications['new-topic'] = !!req.body['new-topic'];
  var citizen = req.user;
  citizen.notifications = notifications;
  citizen.save(function (err) {
    if (err) return res.send(500);
    res.send(200);
  });
=======
>>>>>>> 0d211f74
});<|MERGE_RESOLUTION|>--- conflicted
+++ resolved
@@ -71,40 +71,4 @@
     if (err) return res.send(500);
     res.send(200);
   });
-<<<<<<< HEAD
-});app.post('/notifications', restrict, function(req, res, nex) {
-  log('Updating notifications settings with these new ones %j', req.body);
-  var notifications = {};
-  notifications.replies = !!req.body.replies;
-  notifications['new-topic'] = !!req.body['new-topic'];
-  var citizen = req.user;
-  citizen.notifications = notifications;
-  citizen.save(function (err) {
-    if (err) return res.send(500);
-    res.send(200);
-  });
-});app.post('/notifications', restrict, function(req, res, nex) {
-  log('Updating notifications settings with these new ones %j', req.body);
-  var notifications = {};
-  notifications.replies = !!req.body.replies;
-  notifications['new-topic'] = !!req.body['new-topic'];
-  var citizen = req.user;
-  citizen.notifications = notifications;
-  citizen.save(function (err) {
-    if (err) return res.send(500);
-    res.send(200);
-  });
-});app.post('/notifications', restrict, function(req, res, nex) {
-  log('Updating notifications settings with these new ones %j', req.body);
-  var notifications = {};
-  notifications.replies = !!req.body.replies;
-  notifications['new-topic'] = !!req.body['new-topic'];
-  var citizen = req.user;
-  citizen.notifications = notifications;
-  citizen.save(function (err) {
-    if (err) return res.send(500);
-    res.send(200);
-  });
-=======
->>>>>>> 0d211f74
 });